// Vitest Snapshot v1, https://vitest.dev/guide/snapshot.html

exports[`runs examples > example "_euclidRot" example index 0 1`] = `
[
  "[ 0/1 → 1/5 | note:c3 ]",
  "[ 2/5 → 3/5 | note:c3 ]",
  "[ 1/1 → 6/5 | note:c3 ]",
  "[ 7/5 → 8/5 | note:c3 ]",
  "[ 2/1 → 11/5 | note:c3 ]",
  "[ 12/5 → 13/5 | note:c3 ]",
  "[ 3/1 → 16/5 | note:c3 ]",
  "[ 17/5 → 18/5 | note:c3 ]",
]
`;

exports[`runs examples > example "_euclidRot" example index 1 1`] = `
[
  "[ 0/1 → 1/4 | note:c3 ]",
  "[ 1/4 → 1/2 | note:c3 ]",
  "[ 1/2 → 3/4 | note:c3 ]",
  "[ 1/1 → 5/4 | note:c3 ]",
  "[ 5/4 → 3/2 | note:c3 ]",
  "[ 3/2 → 7/4 | note:c3 ]",
  "[ 2/1 → 9/4 | note:c3 ]",
  "[ 9/4 → 5/2 | note:c3 ]",
  "[ 5/2 → 11/4 | note:c3 ]",
  "[ 3/1 → 13/4 | note:c3 ]",
  "[ 13/4 → 7/2 | note:c3 ]",
  "[ 7/2 → 15/4 | note:c3 ]",
]
`;

exports[`runs examples > example "_euclidRot" example index 2 1`] = `
[
  "[ 1/5 → 2/5 | note:c3 ]",
  "[ 2/5 → 3/5 | note:c3 ]",
  "[ 4/5 → 1/1 | note:c3 ]",
  "[ 6/5 → 7/5 | note:c3 ]",
  "[ 7/5 → 8/5 | note:c3 ]",
  "[ 9/5 → 2/1 | note:c3 ]",
  "[ 11/5 → 12/5 | note:c3 ]",
  "[ 12/5 → 13/5 | note:c3 ]",
  "[ 14/5 → 3/1 | note:c3 ]",
  "[ 16/5 → 17/5 | note:c3 ]",
  "[ 17/5 → 18/5 | note:c3 ]",
  "[ 19/5 → 4/1 | note:c3 ]",
]
`;

exports[`runs examples > example "_euclidRot" example index 3 1`] = `
[
  "[ 0/1 → 1/7 | note:c3 ]",
  "[ 2/7 → 3/7 | note:c3 ]",
  "[ 4/7 → 5/7 | note:c3 ]",
  "[ 1/1 → 8/7 | note:c3 ]",
  "[ 9/7 → 10/7 | note:c3 ]",
  "[ 11/7 → 12/7 | note:c3 ]",
  "[ 2/1 → 15/7 | note:c3 ]",
  "[ 16/7 → 17/7 | note:c3 ]",
  "[ 18/7 → 19/7 | note:c3 ]",
  "[ 3/1 → 22/7 | note:c3 ]",
  "[ 23/7 → 24/7 | note:c3 ]",
  "[ 25/7 → 26/7 | note:c3 ]",
]
`;

exports[`runs examples > example "_euclidRot" example index 4 1`] = `
[
  "[ 0/1 → 1/8 | note:c3 ]",
  "[ 3/8 → 1/2 | note:c3 ]",
  "[ 3/4 → 7/8 | note:c3 ]",
  "[ 1/1 → 9/8 | note:c3 ]",
  "[ 11/8 → 3/2 | note:c3 ]",
  "[ 7/4 → 15/8 | note:c3 ]",
  "[ 2/1 → 17/8 | note:c3 ]",
  "[ 19/8 → 5/2 | note:c3 ]",
  "[ 11/4 → 23/8 | note:c3 ]",
  "[ 3/1 → 25/8 | note:c3 ]",
  "[ 27/8 → 7/2 | note:c3 ]",
  "[ 15/4 → 31/8 | note:c3 ]",
]
`;

exports[`runs examples > example "_euclidRot" example index 5 1`] = `
[
  "[ 0/1 → 1/7 | note:c3 ]",
  "[ 2/7 → 3/7 | note:c3 ]",
  "[ 4/7 → 5/7 | note:c3 ]",
  "[ 6/7 → 1/1 | note:c3 ]",
  "[ 1/1 → 8/7 | note:c3 ]",
  "[ 9/7 → 10/7 | note:c3 ]",
  "[ 11/7 → 12/7 | note:c3 ]",
  "[ 13/7 → 2/1 | note:c3 ]",
  "[ 2/1 → 15/7 | note:c3 ]",
  "[ 16/7 → 17/7 | note:c3 ]",
  "[ 18/7 → 19/7 | note:c3 ]",
  "[ 20/7 → 3/1 | note:c3 ]",
  "[ 3/1 → 22/7 | note:c3 ]",
  "[ 23/7 → 24/7 | note:c3 ]",
  "[ 25/7 → 26/7 | note:c3 ]",
  "[ 27/7 → 4/1 | note:c3 ]",
]
`;

exports[`runs examples > example "_euclidRot" example index 6 1`] = `
[
  "[ 0/1 → 1/9 | note:c3 ]",
  "[ 2/9 → 1/3 | note:c3 ]",
  "[ 4/9 → 5/9 | note:c3 ]",
  "[ 2/3 → 7/9 | note:c3 ]",
  "[ 1/1 → 10/9 | note:c3 ]",
  "[ 11/9 → 4/3 | note:c3 ]",
  "[ 13/9 → 14/9 | note:c3 ]",
  "[ 5/3 → 16/9 | note:c3 ]",
  "[ 2/1 → 19/9 | note:c3 ]",
  "[ 20/9 → 7/3 | note:c3 ]",
  "[ 22/9 → 23/9 | note:c3 ]",
  "[ 8/3 → 25/9 | note:c3 ]",
  "[ 3/1 → 28/9 | note:c3 ]",
  "[ 29/9 → 10/3 | note:c3 ]",
  "[ 31/9 → 32/9 | note:c3 ]",
  "[ 11/3 → 34/9 | note:c3 ]",
]
`;

exports[`runs examples > example "_euclidRot" example index 7 1`] = `
[
  "[ 0/1 → 1/11 | note:c3 ]",
  "[ 3/11 → 4/11 | note:c3 ]",
  "[ 6/11 → 7/11 | note:c3 ]",
  "[ 9/11 → 10/11 | note:c3 ]",
  "[ 1/1 → 12/11 | note:c3 ]",
  "[ 14/11 → 15/11 | note:c3 ]",
  "[ 17/11 → 18/11 | note:c3 ]",
  "[ 20/11 → 21/11 | note:c3 ]",
  "[ 2/1 → 23/11 | note:c3 ]",
  "[ 25/11 → 26/11 | note:c3 ]",
  "[ 28/11 → 29/11 | note:c3 ]",
  "[ 31/11 → 32/11 | note:c3 ]",
  "[ 3/1 → 34/11 | note:c3 ]",
  "[ 36/11 → 37/11 | note:c3 ]",
  "[ 39/11 → 40/11 | note:c3 ]",
  "[ 42/11 → 43/11 | note:c3 ]",
]
`;

exports[`runs examples > example "_euclidRot" example index 8 1`] = `
[
  "[ 0/1 → 1/6 | note:c3 ]",
  "[ 1/6 → 1/3 | note:c3 ]",
  "[ 1/3 → 1/2 | note:c3 ]",
  "[ 1/2 → 2/3 | note:c3 ]",
  "[ 2/3 → 5/6 | note:c3 ]",
  "[ 1/1 → 7/6 | note:c3 ]",
  "[ 7/6 → 4/3 | note:c3 ]",
  "[ 4/3 → 3/2 | note:c3 ]",
  "[ 3/2 → 5/3 | note:c3 ]",
  "[ 5/3 → 11/6 | note:c3 ]",
  "[ 2/1 → 13/6 | note:c3 ]",
  "[ 13/6 → 7/3 | note:c3 ]",
  "[ 7/3 → 5/2 | note:c3 ]",
  "[ 5/2 → 8/3 | note:c3 ]",
  "[ 8/3 → 17/6 | note:c3 ]",
  "[ 3/1 → 19/6 | note:c3 ]",
  "[ 19/6 → 10/3 | note:c3 ]",
  "[ 10/3 → 7/2 | note:c3 ]",
  "[ 7/2 → 11/3 | note:c3 ]",
  "[ 11/3 → 23/6 | note:c3 ]",
]
`;

exports[`runs examples > example "_euclidRot" example index 9 1`] = `
[
  "[ 0/1 → 1/7 | note:c3 ]",
  "[ 2/7 → 3/7 | note:c3 ]",
  "[ 3/7 → 4/7 | note:c3 ]",
  "[ 5/7 → 6/7 | note:c3 ]",
  "[ 6/7 → 1/1 | note:c3 ]",
  "[ 1/1 → 8/7 | note:c3 ]",
  "[ 9/7 → 10/7 | note:c3 ]",
  "[ 10/7 → 11/7 | note:c3 ]",
  "[ 12/7 → 13/7 | note:c3 ]",
  "[ 13/7 → 2/1 | note:c3 ]",
  "[ 2/1 → 15/7 | note:c3 ]",
  "[ 16/7 → 17/7 | note:c3 ]",
  "[ 17/7 → 18/7 | note:c3 ]",
  "[ 19/7 → 20/7 | note:c3 ]",
  "[ 20/7 → 3/1 | note:c3 ]",
  "[ 3/1 → 22/7 | note:c3 ]",
  "[ 23/7 → 24/7 | note:c3 ]",
  "[ 24/7 → 25/7 | note:c3 ]",
  "[ 26/7 → 27/7 | note:c3 ]",
  "[ 27/7 → 4/1 | note:c3 ]",
]
`;

exports[`runs examples > example "_euclidRot" example index 10 1`] = `
[
  "[ 0/1 → 1/8 | note:c3 ]",
  "[ 1/4 → 3/8 | note:c3 ]",
  "[ 3/8 → 1/2 | note:c3 ]",
  "[ 5/8 → 3/4 | note:c3 ]",
  "[ 3/4 → 7/8 | note:c3 ]",
  "[ 1/1 → 9/8 | note:c3 ]",
  "[ 5/4 → 11/8 | note:c3 ]",
  "[ 11/8 → 3/2 | note:c3 ]",
  "[ 13/8 → 7/4 | note:c3 ]",
  "[ 7/4 → 15/8 | note:c3 ]",
  "[ 2/1 → 17/8 | note:c3 ]",
  "[ 9/4 → 19/8 | note:c3 ]",
  "[ 19/8 → 5/2 | note:c3 ]",
  "[ 21/8 → 11/4 | note:c3 ]",
  "[ 11/4 → 23/8 | note:c3 ]",
  "[ 3/1 → 25/8 | note:c3 ]",
  "[ 13/4 → 27/8 | note:c3 ]",
  "[ 27/8 → 7/2 | note:c3 ]",
  "[ 29/8 → 15/4 | note:c3 ]",
  "[ 15/4 → 31/8 | note:c3 ]",
]
`;

exports[`runs examples > example "_euclidRot" example index 11 1`] = `
[
  "[ 0/1 → 1/9 | note:c3 ]",
  "[ 2/9 → 1/3 | note:c3 ]",
  "[ 4/9 → 5/9 | note:c3 ]",
  "[ 2/3 → 7/9 | note:c3 ]",
  "[ 8/9 → 1/1 | note:c3 ]",
  "[ 1/1 → 10/9 | note:c3 ]",
  "[ 11/9 → 4/3 | note:c3 ]",
  "[ 13/9 → 14/9 | note:c3 ]",
  "[ 5/3 → 16/9 | note:c3 ]",
  "[ 17/9 → 2/1 | note:c3 ]",
  "[ 2/1 → 19/9 | note:c3 ]",
  "[ 20/9 → 7/3 | note:c3 ]",
  "[ 22/9 → 23/9 | note:c3 ]",
  "[ 8/3 → 25/9 | note:c3 ]",
  "[ 26/9 → 3/1 | note:c3 ]",
  "[ 3/1 → 28/9 | note:c3 ]",
  "[ 29/9 → 10/3 | note:c3 ]",
  "[ 31/9 → 32/9 | note:c3 ]",
  "[ 11/3 → 34/9 | note:c3 ]",
  "[ 35/9 → 4/1 | note:c3 ]",
]
`;

exports[`runs examples > example "_euclidRot" example index 12 1`] = `
[
  "[ 0/1 → 1/11 | note:c3 ]",
  "[ 2/11 → 3/11 | note:c3 ]",
  "[ 4/11 → 5/11 | note:c3 ]",
  "[ 6/11 → 7/11 | note:c3 ]",
  "[ 8/11 → 9/11 | note:c3 ]",
  "[ 1/1 → 12/11 | note:c3 ]",
  "[ 13/11 → 14/11 | note:c3 ]",
  "[ 15/11 → 16/11 | note:c3 ]",
  "[ 17/11 → 18/11 | note:c3 ]",
  "[ 19/11 → 20/11 | note:c3 ]",
  "[ 2/1 → 23/11 | note:c3 ]",
  "[ 24/11 → 25/11 | note:c3 ]",
  "[ 26/11 → 27/11 | note:c3 ]",
  "[ 28/11 → 29/11 | note:c3 ]",
  "[ 30/11 → 31/11 | note:c3 ]",
  "[ 3/1 → 34/11 | note:c3 ]",
  "[ 35/11 → 36/11 | note:c3 ]",
  "[ 37/11 → 38/11 | note:c3 ]",
  "[ 39/11 → 40/11 | note:c3 ]",
  "[ 41/11 → 42/11 | note:c3 ]",
]
`;

exports[`runs examples > example "_euclidRot" example index 13 1`] = `
[
  "[ 0/1 → 1/12 | note:c3 ]",
  "[ 1/4 → 1/3 | note:c3 ]",
  "[ 5/12 → 1/2 | note:c3 ]",
  "[ 2/3 → 3/4 | note:c3 ]",
  "[ 5/6 → 11/12 | note:c3 ]",
  "[ 1/1 → 13/12 | note:c3 ]",
  "[ 5/4 → 4/3 | note:c3 ]",
  "[ 17/12 → 3/2 | note:c3 ]",
  "[ 5/3 → 7/4 | note:c3 ]",
  "[ 11/6 → 23/12 | note:c3 ]",
  "[ 2/1 → 25/12 | note:c3 ]",
  "[ 9/4 → 7/3 | note:c3 ]",
  "[ 29/12 → 5/2 | note:c3 ]",
  "[ 8/3 → 11/4 | note:c3 ]",
  "[ 17/6 → 35/12 | note:c3 ]",
  "[ 3/1 → 37/12 | note:c3 ]",
  "[ 13/4 → 10/3 | note:c3 ]",
  "[ 41/12 → 7/2 | note:c3 ]",
  "[ 11/3 → 15/4 | note:c3 ]",
  "[ 23/6 → 47/12 | note:c3 ]",
]
`;

exports[`runs examples > example "_euclidRot" example index 14 1`] = `
[
  "[ 0/1 → 1/16 | note:c3 ]",
  "[ 3/16 → 1/4 | note:c3 ]",
  "[ 3/8 → 7/16 | note:c3 ]",
  "[ 9/16 → 5/8 | note:c3 ]",
  "[ 3/4 → 13/16 | note:c3 ]",
  "[ 1/1 → 17/16 | note:c3 ]",
  "[ 19/16 → 5/4 | note:c3 ]",
  "[ 11/8 → 23/16 | note:c3 ]",
  "[ 25/16 → 13/8 | note:c3 ]",
  "[ 7/4 → 29/16 | note:c3 ]",
  "[ 2/1 → 33/16 | note:c3 ]",
  "[ 35/16 → 9/4 | note:c3 ]",
  "[ 19/8 → 39/16 | note:c3 ]",
  "[ 41/16 → 21/8 | note:c3 ]",
  "[ 11/4 → 45/16 | note:c3 ]",
  "[ 3/1 → 49/16 | note:c3 ]",
  "[ 51/16 → 13/4 | note:c3 ]",
  "[ 27/8 → 55/16 | note:c3 ]",
  "[ 57/16 → 29/8 | note:c3 ]",
  "[ 15/4 → 61/16 | note:c3 ]",
]
`;

exports[`runs examples > example "_euclidRot" example index 15 1`] = `
[
  "[ 0/1 → 1/8 | note:c3 ]",
  "[ 1/8 → 1/4 | note:c3 ]",
  "[ 1/4 → 3/8 | note:c3 ]",
  "[ 3/8 → 1/2 | note:c3 ]",
  "[ 1/2 → 5/8 | note:c3 ]",
  "[ 5/8 → 3/4 | note:c3 ]",
  "[ 3/4 → 7/8 | note:c3 ]",
  "[ 1/1 → 9/8 | note:c3 ]",
  "[ 9/8 → 5/4 | note:c3 ]",
  "[ 5/4 → 11/8 | note:c3 ]",
  "[ 11/8 → 3/2 | note:c3 ]",
  "[ 3/2 → 13/8 | note:c3 ]",
  "[ 13/8 → 7/4 | note:c3 ]",
  "[ 7/4 → 15/8 | note:c3 ]",
  "[ 2/1 → 17/8 | note:c3 ]",
  "[ 17/8 → 9/4 | note:c3 ]",
  "[ 9/4 → 19/8 | note:c3 ]",
  "[ 19/8 → 5/2 | note:c3 ]",
  "[ 5/2 → 21/8 | note:c3 ]",
  "[ 21/8 → 11/4 | note:c3 ]",
  "[ 11/4 → 23/8 | note:c3 ]",
  "[ 3/1 → 25/8 | note:c3 ]",
  "[ 25/8 → 13/4 | note:c3 ]",
  "[ 13/4 → 27/8 | note:c3 ]",
  "[ 27/8 → 7/2 | note:c3 ]",
  "[ 7/2 → 29/8 | note:c3 ]",
  "[ 29/8 → 15/4 | note:c3 ]",
  "[ 15/4 → 31/8 | note:c3 ]",
]
`;

exports[`runs examples > example "_euclidRot" example index 16 1`] = `
[
  "[ 0/1 → 1/12 | note:c3 ]",
  "[ 1/6 → 1/4 | note:c3 ]",
  "[ 1/4 → 1/3 | note:c3 ]",
  "[ 5/12 → 1/2 | note:c3 ]",
  "[ 7/12 → 2/3 | note:c3 ]",
  "[ 2/3 → 3/4 | note:c3 ]",
  "[ 5/6 → 11/12 | note:c3 ]",
  "[ 1/1 → 13/12 | note:c3 ]",
  "[ 7/6 → 5/4 | note:c3 ]",
  "[ 5/4 → 4/3 | note:c3 ]",
  "[ 17/12 → 3/2 | note:c3 ]",
  "[ 19/12 → 5/3 | note:c3 ]",
  "[ 5/3 → 7/4 | note:c3 ]",
  "[ 11/6 → 23/12 | note:c3 ]",
  "[ 2/1 → 25/12 | note:c3 ]",
  "[ 13/6 → 9/4 | note:c3 ]",
  "[ 9/4 → 7/3 | note:c3 ]",
  "[ 29/12 → 5/2 | note:c3 ]",
  "[ 31/12 → 8/3 | note:c3 ]",
  "[ 8/3 → 11/4 | note:c3 ]",
  "[ 17/6 → 35/12 | note:c3 ]",
  "[ 3/1 → 37/12 | note:c3 ]",
  "[ 19/6 → 13/4 | note:c3 ]",
  "[ 13/4 → 10/3 | note:c3 ]",
  "[ 41/12 → 7/2 | note:c3 ]",
  "[ 43/12 → 11/3 | note:c3 ]",
  "[ 11/3 → 15/4 | note:c3 ]",
  "[ 23/6 → 47/12 | note:c3 ]",
]
`;

exports[`runs examples > example "_euclidRot" example index 17 1`] = `
[
  "[ 1/16 → 1/8 | note:c3 ]",
  "[ 3/16 → 1/4 | note:c3 ]",
  "[ 5/16 → 3/8 | note:c3 ]",
  "[ 1/2 → 9/16 | note:c3 ]",
  "[ 5/8 → 11/16 | note:c3 ]",
  "[ 3/4 → 13/16 | note:c3 ]",
  "[ 7/8 → 15/16 | note:c3 ]",
  "[ 17/16 → 9/8 | note:c3 ]",
  "[ 19/16 → 5/4 | note:c3 ]",
  "[ 21/16 → 11/8 | note:c3 ]",
  "[ 3/2 → 25/16 | note:c3 ]",
  "[ 13/8 → 27/16 | note:c3 ]",
  "[ 7/4 → 29/16 | note:c3 ]",
  "[ 15/8 → 31/16 | note:c3 ]",
  "[ 33/16 → 17/8 | note:c3 ]",
  "[ 35/16 → 9/4 | note:c3 ]",
  "[ 37/16 → 19/8 | note:c3 ]",
  "[ 5/2 → 41/16 | note:c3 ]",
  "[ 21/8 → 43/16 | note:c3 ]",
  "[ 11/4 → 45/16 | note:c3 ]",
  "[ 23/8 → 47/16 | note:c3 ]",
  "[ 49/16 → 25/8 | note:c3 ]",
  "[ 51/16 → 13/4 | note:c3 ]",
  "[ 53/16 → 27/8 | note:c3 ]",
  "[ 7/2 → 57/16 | note:c3 ]",
  "[ 29/8 → 59/16 | note:c3 ]",
  "[ 15/4 → 61/16 | note:c3 ]",
  "[ 31/8 → 63/16 | note:c3 ]",
]
`;

exports[`runs examples > example "_euclidRot" example index 18 1`] = `
[
  "[ 0/1 → 1/16 | note:c3 ]",
  "[ 1/8 → 3/16 | note:c3 ]",
  "[ 3/16 → 1/4 | note:c3 ]",
  "[ 5/16 → 3/8 | note:c3 ]",
  "[ 7/16 → 1/2 | note:c3 ]",
  "[ 9/16 → 5/8 | note:c3 ]",
  "[ 5/8 → 11/16 | note:c3 ]",
  "[ 3/4 → 13/16 | note:c3 ]",
  "[ 7/8 → 15/16 | note:c3 ]",
  "[ 1/1 → 17/16 | note:c3 ]",
  "[ 9/8 → 19/16 | note:c3 ]",
  "[ 19/16 → 5/4 | note:c3 ]",
  "[ 21/16 → 11/8 | note:c3 ]",
  "[ 23/16 → 3/2 | note:c3 ]",
  "[ 25/16 → 13/8 | note:c3 ]",
  "[ 13/8 → 27/16 | note:c3 ]",
  "[ 7/4 → 29/16 | note:c3 ]",
  "[ 15/8 → 31/16 | note:c3 ]",
  "[ 2/1 → 33/16 | note:c3 ]",
  "[ 17/8 → 35/16 | note:c3 ]",
  "[ 35/16 → 9/4 | note:c3 ]",
  "[ 37/16 → 19/8 | note:c3 ]",
  "[ 39/16 → 5/2 | note:c3 ]",
  "[ 41/16 → 21/8 | note:c3 ]",
  "[ 21/8 → 43/16 | note:c3 ]",
  "[ 11/4 → 45/16 | note:c3 ]",
  "[ 23/8 → 47/16 | note:c3 ]",
  "[ 3/1 → 49/16 | note:c3 ]",
  "[ 25/8 → 51/16 | note:c3 ]",
  "[ 51/16 → 13/4 | note:c3 ]",
  "[ 53/16 → 27/8 | note:c3 ]",
  "[ 55/16 → 7/2 | note:c3 ]",
  "[ 57/16 → 29/8 | note:c3 ]",
  "[ 29/8 → 59/16 | note:c3 ]",
  "[ 15/4 → 61/16 | note:c3 ]",
  "[ 31/8 → 63/16 | note:c3 ]",
]
`;

exports[`runs examples > example "_euclidRot" example index 19 1`] = `
[
  "[ 1/24 → 1/12 | note:c3 ]",
  "[ 1/6 → 5/24 | note:c3 ]",
  "[ 1/4 → 7/24 | note:c3 ]",
  "[ 1/3 → 3/8 | note:c3 ]",
  "[ 5/12 → 11/24 | note:c3 ]",
  "[ 1/2 → 13/24 | note:c3 ]",
  "[ 7/12 → 5/8 | note:c3 ]",
  "[ 17/24 → 3/4 | note:c3 ]",
  "[ 19/24 → 5/6 | note:c3 ]",
  "[ 7/8 → 11/12 | note:c3 ]",
  "[ 23/24 → 1/1 | note:c3 ]",
  "[ 25/24 → 13/12 | note:c3 ]",
  "[ 7/6 → 29/24 | note:c3 ]",
  "[ 5/4 → 31/24 | note:c3 ]",
  "[ 4/3 → 11/8 | note:c3 ]",
  "[ 17/12 → 35/24 | note:c3 ]",
  "[ 3/2 → 37/24 | note:c3 ]",
  "[ 19/12 → 13/8 | note:c3 ]",
  "[ 41/24 → 7/4 | note:c3 ]",
  "[ 43/24 → 11/6 | note:c3 ]",
  "[ 15/8 → 23/12 | note:c3 ]",
  "[ 47/24 → 2/1 | note:c3 ]",
  "[ 49/24 → 25/12 | note:c3 ]",
  "[ 13/6 → 53/24 | note:c3 ]",
  "[ 9/4 → 55/24 | note:c3 ]",
  "[ 7/3 → 19/8 | note:c3 ]",
  "[ 29/12 → 59/24 | note:c3 ]",
  "[ 5/2 → 61/24 | note:c3 ]",
  "[ 31/12 → 21/8 | note:c3 ]",
  "[ 65/24 → 11/4 | note:c3 ]",
  "[ 67/24 → 17/6 | note:c3 ]",
  "[ 23/8 → 35/12 | note:c3 ]",
  "[ 71/24 → 3/1 | note:c3 ]",
  "[ 73/24 → 37/12 | note:c3 ]",
  "[ 19/6 → 77/24 | note:c3 ]",
  "[ 13/4 → 79/24 | note:c3 ]",
  "[ 10/3 → 27/8 | note:c3 ]",
  "[ 41/12 → 83/24 | note:c3 ]",
  "[ 7/2 → 85/24 | note:c3 ]",
  "[ 43/12 → 29/8 | note:c3 ]",
  "[ 89/24 → 15/4 | note:c3 ]",
  "[ 91/24 → 23/6 | note:c3 ]",
  "[ 31/8 → 47/12 | note:c3 ]",
  "[ 95/24 → 4/1 | note:c3 ]",
]
`;

exports[`runs examples > example "_euclidRot" example index 20 1`] = `
[
  "[ 1/24 → 1/12 | note:c3 ]",
  "[ 1/8 → 1/6 | note:c3 ]",
  "[ 5/24 → 1/4 | note:c3 ]",
  "[ 7/24 → 1/3 | note:c3 ]",
  "[ 1/3 → 3/8 | note:c3 ]",
  "[ 5/12 → 11/24 | note:c3 ]",
  "[ 1/2 → 13/24 | note:c3 ]",
  "[ 7/12 → 5/8 | note:c3 ]",
  "[ 2/3 → 17/24 | note:c3 ]",
  "[ 3/4 → 19/24 | note:c3 ]",
  "[ 19/24 → 5/6 | note:c3 ]",
  "[ 7/8 → 11/12 | note:c3 ]",
  "[ 23/24 → 1/1 | note:c3 ]",
  "[ 25/24 → 13/12 | note:c3 ]",
  "[ 9/8 → 7/6 | note:c3 ]",
  "[ 29/24 → 5/4 | note:c3 ]",
  "[ 31/24 → 4/3 | note:c3 ]",
  "[ 4/3 → 11/8 | note:c3 ]",
  "[ 17/12 → 35/24 | note:c3 ]",
  "[ 3/2 → 37/24 | note:c3 ]",
  "[ 19/12 → 13/8 | note:c3 ]",
  "[ 5/3 → 41/24 | note:c3 ]",
  "[ 7/4 → 43/24 | note:c3 ]",
  "[ 43/24 → 11/6 | note:c3 ]",
  "[ 15/8 → 23/12 | note:c3 ]",
  "[ 47/24 → 2/1 | note:c3 ]",
  "[ 49/24 → 25/12 | note:c3 ]",
  "[ 17/8 → 13/6 | note:c3 ]",
  "[ 53/24 → 9/4 | note:c3 ]",
  "[ 55/24 → 7/3 | note:c3 ]",
  "[ 7/3 → 19/8 | note:c3 ]",
  "[ 29/12 → 59/24 | note:c3 ]",
  "[ 5/2 → 61/24 | note:c3 ]",
  "[ 31/12 → 21/8 | note:c3 ]",
  "[ 8/3 → 65/24 | note:c3 ]",
  "[ 11/4 → 67/24 | note:c3 ]",
  "[ 67/24 → 17/6 | note:c3 ]",
  "[ 23/8 → 35/12 | note:c3 ]",
  "[ 71/24 → 3/1 | note:c3 ]",
  "[ 73/24 → 37/12 | note:c3 ]",
  "[ 25/8 → 19/6 | note:c3 ]",
  "[ 77/24 → 13/4 | note:c3 ]",
  "[ 79/24 → 10/3 | note:c3 ]",
  "[ 10/3 → 27/8 | note:c3 ]",
  "[ 41/12 → 83/24 | note:c3 ]",
  "[ 7/2 → 85/24 | note:c3 ]",
  "[ 43/12 → 29/8 | note:c3 ]",
  "[ 11/3 → 89/24 | note:c3 ]",
  "[ 15/4 → 91/24 | note:c3 ]",
  "[ 91/24 → 23/6 | note:c3 ]",
  "[ 31/8 → 47/12 | note:c3 ]",
  "[ 95/24 → 4/1 | note:c3 ]",
]
`;

exports[`runs examples > example "accelerate" example index 0 1`] = `
[
  "[ (0/1 → 1/1) ⇝ 2/1 | s:sax accelerate:0 ]",
  "[ 0/1 ⇜ (1/1 → 2/1) | s:sax accelerate:0 ]",
  "[ (2/1 → 3/1) ⇝ 4/1 | s:sax accelerate:1 ]",
  "[ 2/1 ⇜ (3/1 → 4/1) | s:sax accelerate:1 ]",
]
`;

exports[`runs examples > example "add" example index 0 1`] = `
[
  "[ 0/1 → 1/3 | note:C3 ]",
  "[ 1/3 → 2/3 | note:E3 ]",
  "[ 2/3 → 1/1 | note:G3 ]",
  "[ 1/1 → 4/3 | note:F3 ]",
  "[ 4/3 → 5/3 | note:A3 ]",
  "[ 5/3 → 2/1 | note:C4 ]",
  "[ 2/1 → 7/3 | note:G3 ]",
  "[ 7/3 → 8/3 | note:B3 ]",
  "[ 8/3 → 3/1 | note:D4 ]",
  "[ 3/1 → 10/3 | note:C3 ]",
  "[ 10/3 → 11/3 | note:E3 ]",
  "[ 11/3 → 4/1 | note:G3 ]",
]
`;

exports[`runs examples > example "add" example index 1 1`] = `
[
  "[ 0/1 → 1/3 | note:48 ]",
  "[ 1/3 → 2/3 | note:52 ]",
  "[ 2/3 → 1/1 | note:55 ]",
  "[ 1/1 → 4/3 | note:53 ]",
  "[ 4/3 → 5/3 | note:57 ]",
  "[ 5/3 → 2/1 | note:60 ]",
  "[ 2/1 → 7/3 | note:55 ]",
  "[ 7/3 → 8/3 | note:59 ]",
  "[ 8/3 → 3/1 | note:62 ]",
  "[ 3/1 → 10/3 | note:48 ]",
  "[ 10/3 → 11/3 | note:52 ]",
  "[ 11/3 → 4/1 | note:55 ]",
]
`;

exports[`runs examples > example "addVoicings" example index 0 1`] = `
[
  "[ 0/1 → 1/1 | note:E3 ]",
  "[ 0/1 → 1/1 | note:A3 ]",
  "[ 0/1 → 1/1 | note:D4 ]",
  "[ 0/1 → 1/1 | note:G4 ]",
  "[ 0/1 → 1/1 | note:B4 ]",
  "[ 1/1 → 2/1 | note:C#3 ]",
  "[ 1/1 → 2/1 | note:G3 ]",
  "[ 1/1 → 2/1 | note:B3 ]",
  "[ 1/1 → 2/1 | note:E4 ]",
  "[ 1/1 → 2/1 | note:A4 ]",
  "[ 2/1 → 3/1 | note:D3 ]",
  "[ 2/1 → 3/1 | note:G3 ]",
  "[ 2/1 → 3/1 | note:C4 ]",
  "[ 2/1 → 3/1 | note:F4 ]",
  "[ 2/1 → 3/1 | note:A4 ]",
  "[ 3/1 → 4/1 | note:F3 ]",
  "[ 3/1 → 4/1 | note:B3 ]",
  "[ 3/1 → 4/1 | note:E4 ]",
  "[ 3/1 → 4/1 | note:A4 ]",
  "[ 3/1 → 4/1 | note:D5 ]",
]
`;

exports[`runs examples > example "almostAlways" example index 0 1`] = `
[
  "[ 0/1 → 1/8 | s:hh speed:0.5 ]",
  "[ 1/8 → 1/4 | s:hh speed:0.5 ]",
  "[ 1/4 → 3/8 | s:hh speed:0.5 ]",
  "[ 3/8 → 1/2 | s:hh speed:0.5 ]",
  "[ 1/2 → 5/8 | s:hh speed:0.5 ]",
  "[ 5/8 → 3/4 | s:hh speed:0.5 ]",
  "[ 3/4 → 7/8 | s:hh speed:0.5 ]",
  "[ 7/8 → 1/1 | s:hh speed:0.5 ]",
  "[ 1/1 → 9/8 | s:hh speed:0.5 ]",
  "[ 9/8 → 5/4 | s:hh speed:0.5 ]",
  "[ 5/4 → 11/8 | s:hh speed:0.5 ]",
  "[ 11/8 → 3/2 | s:hh speed:0.5 ]",
  "[ 3/2 → 13/8 | s:hh speed:0.5 ]",
  "[ 13/8 → 7/4 | s:hh speed:0.5 ]",
  "[ 7/4 → 15/8 | s:hh speed:0.5 ]",
  "[ 15/8 → 2/1 | s:hh speed:0.5 ]",
  "[ 2/1 → 17/8 | s:hh speed:0.5 ]",
  "[ 17/8 → 9/4 | s:hh speed:0.5 ]",
  "[ 9/4 → 19/8 | s:hh speed:0.5 ]",
  "[ 19/8 → 5/2 | s:hh speed:0.5 ]",
  "[ 5/2 → 21/8 | s:hh speed:0.5 ]",
  "[ 21/8 → 11/4 | s:hh speed:0.5 ]",
  "[ 11/4 → 23/8 | s:hh speed:0.5 ]",
  "[ 23/8 → 3/1 | s:hh speed:0.5 ]",
  "[ 3/1 → 25/8 | s:hh speed:0.5 ]",
  "[ 25/8 → 13/4 | s:hh ]",
  "[ 13/4 → 27/8 | s:hh speed:0.5 ]",
  "[ 27/8 → 7/2 | s:hh speed:0.5 ]",
  "[ 7/2 → 29/8 | s:hh speed:0.5 ]",
  "[ 29/8 → 15/4 | s:hh ]",
  "[ 15/4 → 31/8 | s:hh speed:0.5 ]",
  "[ 31/8 → 4/1 | s:hh speed:0.5 ]",
]
`;

exports[`runs examples > example "almostNever" example index 0 1`] = `
[
  "[ 0/1 → 1/8 | s:hh ]",
  "[ 1/8 → 1/4 | s:hh ]",
  "[ 1/4 → 3/8 | s:hh ]",
  "[ 3/8 → 1/2 | s:hh ]",
  "[ 1/2 → 5/8 | s:hh ]",
  "[ 5/8 → 3/4 | s:hh ]",
  "[ 3/4 → 7/8 | s:hh ]",
  "[ 7/8 → 1/1 | s:hh ]",
  "[ 1/1 → 9/8 | s:hh ]",
  "[ 9/8 → 5/4 | s:hh speed:0.5 ]",
  "[ 5/4 → 11/8 | s:hh speed:0.5 ]",
  "[ 11/8 → 3/2 | s:hh ]",
  "[ 3/2 → 13/8 | s:hh ]",
  "[ 13/8 → 7/4 | s:hh ]",
  "[ 7/4 → 15/8 | s:hh ]",
  "[ 15/8 → 2/1 | s:hh ]",
  "[ 2/1 → 17/8 | s:hh ]",
  "[ 17/8 → 9/4 | s:hh speed:0.5 ]",
  "[ 9/4 → 19/8 | s:hh ]",
  "[ 19/8 → 5/2 | s:hh ]",
  "[ 5/2 → 21/8 | s:hh ]",
  "[ 21/8 → 11/4 | s:hh ]",
  "[ 11/4 → 23/8 | s:hh ]",
  "[ 23/8 → 3/1 | s:hh ]",
  "[ 3/1 → 25/8 | s:hh speed:0.5 ]",
  "[ 25/8 → 13/4 | s:hh ]",
  "[ 13/4 → 27/8 | s:hh ]",
  "[ 27/8 → 7/2 | s:hh ]",
  "[ 7/2 → 29/8 | s:hh ]",
  "[ 29/8 → 15/4 | s:hh ]",
  "[ 15/4 → 31/8 | s:hh ]",
  "[ 31/8 → 4/1 | s:hh ]",
]
`;

exports[`runs examples > example "always" example index 0 1`] = `
[
  "[ 0/1 → 1/8 | s:hh speed:0.5 ]",
  "[ 1/8 → 1/4 | s:hh speed:0.5 ]",
  "[ 1/4 → 3/8 | s:hh speed:0.5 ]",
  "[ 3/8 → 1/2 | s:hh speed:0.5 ]",
  "[ 1/2 → 5/8 | s:hh speed:0.5 ]",
  "[ 5/8 → 3/4 | s:hh speed:0.5 ]",
  "[ 3/4 → 7/8 | s:hh speed:0.5 ]",
  "[ 7/8 → 1/1 | s:hh speed:0.5 ]",
  "[ 1/1 → 9/8 | s:hh speed:0.5 ]",
  "[ 9/8 → 5/4 | s:hh speed:0.5 ]",
  "[ 5/4 → 11/8 | s:hh speed:0.5 ]",
  "[ 11/8 → 3/2 | s:hh speed:0.5 ]",
  "[ 3/2 → 13/8 | s:hh speed:0.5 ]",
  "[ 13/8 → 7/4 | s:hh speed:0.5 ]",
  "[ 7/4 → 15/8 | s:hh speed:0.5 ]",
  "[ 15/8 → 2/1 | s:hh speed:0.5 ]",
  "[ 2/1 → 17/8 | s:hh speed:0.5 ]",
  "[ 17/8 → 9/4 | s:hh speed:0.5 ]",
  "[ 9/4 → 19/8 | s:hh speed:0.5 ]",
  "[ 19/8 → 5/2 | s:hh speed:0.5 ]",
  "[ 5/2 → 21/8 | s:hh speed:0.5 ]",
  "[ 21/8 → 11/4 | s:hh speed:0.5 ]",
  "[ 11/4 → 23/8 | s:hh speed:0.5 ]",
  "[ 23/8 → 3/1 | s:hh speed:0.5 ]",
  "[ 3/1 → 25/8 | s:hh speed:0.5 ]",
  "[ 25/8 → 13/4 | s:hh speed:0.5 ]",
  "[ 13/4 → 27/8 | s:hh speed:0.5 ]",
  "[ 27/8 → 7/2 | s:hh speed:0.5 ]",
  "[ 7/2 → 29/8 | s:hh speed:0.5 ]",
  "[ 29/8 → 15/4 | s:hh speed:0.5 ]",
  "[ 15/4 → 31/8 | s:hh speed:0.5 ]",
  "[ 31/8 → 4/1 | s:hh speed:0.5 ]",
]
`;

exports[`runs examples > example "amp" example index 0 1`] = `
[
  "[ (0/1 → 1/12) ⇝ 1/8 | s:bd amp:0.1 ]",
  "[ 0/1 ⇜ (1/12 → 1/8) | s:bd amp:0.1 ]",
  "[ (1/8 → 1/6) ⇝ 1/4 | s:bd amp:0.1 ]",
  "[ 1/8 ⇜ (1/6 → 1/4) | s:bd amp:0.5 ]",
  "[ (1/4 → 1/3) ⇝ 3/8 | s:bd amp:0.5 ]",
  "[ 1/4 ⇜ (1/3 → 3/8) | s:bd amp:0.1 ]",
  "[ (3/8 → 5/12) ⇝ 1/2 | s:bd amp:0.1 ]",
  "[ 3/8 ⇜ (5/12 → 1/2) | s:bd amp:0.1 ]",
  "[ 1/2 → 5/8 | s:bd amp:0.5 ]",
  "[ (5/8 → 2/3) ⇝ 3/4 | s:bd amp:0.5 ]",
  "[ 5/8 ⇜ (2/3 → 3/4) | s:bd amp:0.1 ]",
  "[ (3/4 → 5/6) ⇝ 7/8 | s:bd amp:0.1 ]",
  "[ 3/4 ⇜ (5/6 → 7/8) | s:bd amp:0.5 ]",
  "[ 7/8 → 1/1 | s:bd amp:0.5 ]",
  "[ (1/1 → 13/12) ⇝ 9/8 | s:bd amp:0.1 ]",
  "[ 1/1 ⇜ (13/12 → 9/8) | s:bd amp:0.1 ]",
  "[ (9/8 → 7/6) ⇝ 5/4 | s:bd amp:0.1 ]",
  "[ 9/8 ⇜ (7/6 → 5/4) | s:bd amp:0.5 ]",
  "[ (5/4 → 4/3) ⇝ 11/8 | s:bd amp:0.5 ]",
  "[ 5/4 ⇜ (4/3 → 11/8) | s:bd amp:0.1 ]",
  "[ (11/8 → 17/12) ⇝ 3/2 | s:bd amp:0.1 ]",
  "[ 11/8 ⇜ (17/12 → 3/2) | s:bd amp:0.1 ]",
  "[ 3/2 → 13/8 | s:bd amp:0.5 ]",
  "[ (13/8 → 5/3) ⇝ 7/4 | s:bd amp:0.5 ]",
  "[ 13/8 ⇜ (5/3 → 7/4) | s:bd amp:0.1 ]",
  "[ (7/4 → 11/6) ⇝ 15/8 | s:bd amp:0.1 ]",
  "[ 7/4 ⇜ (11/6 → 15/8) | s:bd amp:0.5 ]",
  "[ 15/8 → 2/1 | s:bd amp:0.5 ]",
  "[ (2/1 → 25/12) ⇝ 17/8 | s:bd amp:0.1 ]",
  "[ 2/1 ⇜ (25/12 → 17/8) | s:bd amp:0.1 ]",
  "[ (17/8 → 13/6) ⇝ 9/4 | s:bd amp:0.1 ]",
  "[ 17/8 ⇜ (13/6 → 9/4) | s:bd amp:0.5 ]",
  "[ (9/4 → 7/3) ⇝ 19/8 | s:bd amp:0.5 ]",
  "[ 9/4 ⇜ (7/3 → 19/8) | s:bd amp:0.1 ]",
  "[ (19/8 → 29/12) ⇝ 5/2 | s:bd amp:0.1 ]",
  "[ 19/8 ⇜ (29/12 → 5/2) | s:bd amp:0.1 ]",
  "[ 5/2 → 21/8 | s:bd amp:0.5 ]",
  "[ (21/8 → 8/3) ⇝ 11/4 | s:bd amp:0.5 ]",
  "[ 21/8 ⇜ (8/3 → 11/4) | s:bd amp:0.1 ]",
  "[ (11/4 → 17/6) ⇝ 23/8 | s:bd amp:0.1 ]",
  "[ 11/4 ⇜ (17/6 → 23/8) | s:bd amp:0.5 ]",
  "[ 23/8 → 3/1 | s:bd amp:0.5 ]",
  "[ (3/1 → 37/12) ⇝ 25/8 | s:bd amp:0.1 ]",
  "[ 3/1 ⇜ (37/12 → 25/8) | s:bd amp:0.1 ]",
  "[ (25/8 → 19/6) ⇝ 13/4 | s:bd amp:0.1 ]",
  "[ 25/8 ⇜ (19/6 → 13/4) | s:bd amp:0.5 ]",
  "[ (13/4 → 10/3) ⇝ 27/8 | s:bd amp:0.5 ]",
  "[ 13/4 ⇜ (10/3 → 27/8) | s:bd amp:0.1 ]",
  "[ (27/8 → 41/12) ⇝ 7/2 | s:bd amp:0.1 ]",
  "[ 27/8 ⇜ (41/12 → 7/2) | s:bd amp:0.1 ]",
  "[ 7/2 → 29/8 | s:bd amp:0.5 ]",
  "[ (29/8 → 11/3) ⇝ 15/4 | s:bd amp:0.5 ]",
  "[ 29/8 ⇜ (11/3 → 15/4) | s:bd amp:0.1 ]",
  "[ (15/4 → 23/6) ⇝ 31/8 | s:bd amp:0.1 ]",
  "[ 15/4 ⇜ (23/6 → 31/8) | s:bd amp:0.5 ]",
  "[ 31/8 → 4/1 | s:bd amp:0.5 ]",
]
`;

exports[`runs examples > example "apply" example index 0 1`] = `
[
  "[ 0/1 → 1/1 | note:C3 ]",
  "[ 0/1 → 1/1 | note:Eb3 ]",
  "[ 0/1 → 1/1 | note:G3 ]",
  "[ 1/1 → 2/1 | note:Eb3 ]",
  "[ 1/1 → 2/1 | note:G3 ]",
  "[ 1/1 → 2/1 | note:Bb3 ]",
  "[ 2/1 → 3/1 | note:G3 ]",
  "[ 2/1 → 3/1 | note:Bb3 ]",
  "[ 2/1 → 3/1 | note:D4 ]",
  "[ 3/1 → 4/1 | note:C3 ]",
  "[ 3/1 → 4/1 | note:Eb3 ]",
  "[ 3/1 → 4/1 | note:G3 ]",
]
`;

exports[`runs examples > example "arp" example index 0 1`] = `
[
  "[ 0/1 → 1/2 | note:c ]",
  "[ 1/2 → 1/1 | note:c ]",
  "[ 1/2 → 1/1 | note:g ]",
  "[ 1/1 → 3/2 | note:eb ]",
  "[ 3/2 → 2/1 | note:c ]",
  "[ 3/2 → 2/1 | note:g ]",
  "[ 2/1 → 5/2 | note:c ]",
  "[ 5/2 → 3/1 | note:c ]",
  "[ 5/2 → 3/1 | note:g ]",
  "[ 3/1 → 7/2 | note:eb ]",
  "[ 7/2 → 4/1 | note:c ]",
  "[ 7/2 → 4/1 | note:g ]",
]
`;

exports[`runs examples > example "arpWith" example index 0 1`] = `
[
  "[ 0/1 → 1/1 | note:g ]",
  "[ 1/1 → 2/1 | note:g ]",
  "[ 2/1 → 3/1 | note:ab ]",
  "[ 3/1 → 4/1 | note:ab ]",
]
`;

exports[`runs examples > example "arrange" example index 0 1`] = `
[
  "[ 0/1 → 1/8 | note:c ]",
  "[ 3/8 → 1/2 | note:c ]",
  "[ 3/4 → 7/8 | note:c ]",
  "[ 1/1 → 9/8 | note:a ]",
  "[ 11/8 → 3/2 | note:a ]",
  "[ 7/4 → 15/8 | note:a ]",
  "[ 2/1 → 17/8 | note:f ]",
  "[ 19/8 → 5/2 | note:f ]",
  "[ 11/4 → 23/8 | note:f ]",
  "[ 3/1 → 25/8 | note:e ]",
  "[ 27/8 → 7/2 | note:e ]",
  "[ 15/4 → 31/8 | note:e ]",
]
`;

exports[`runs examples > example "attack" example index 0 1`] = `
[
  "[ 0/1 → 1/2 | note:c3 attack:0 ]",
  "[ 1/2 → 1/1 | note:e3 attack:0 ]",
  "[ 1/1 → 3/2 | note:c3 attack:0.1 ]",
  "[ 3/2 → 2/1 | note:e3 attack:0.1 ]",
  "[ 2/1 → 5/2 | note:c3 attack:0.5 ]",
  "[ 5/2 → 3/1 | note:e3 attack:0.5 ]",
  "[ 3/1 → 7/2 | note:c3 attack:0 ]",
  "[ 7/2 → 4/1 | note:e3 attack:0 ]",
]
`;

exports[`runs examples > example "bank" example index 0 1`] = `
[
  "[ 0/1 → 1/2 | s:bd bank:RolandTR909 ]",
  "[ 1/2 → 1/1 | s:sd bank:RolandTR909 ]",
  "[ 1/1 → 3/2 | s:bd bank:RolandTR909 ]",
  "[ 3/2 → 2/1 | s:sd bank:RolandTR909 ]",
  "[ 2/1 → 5/2 | s:bd bank:RolandTR909 ]",
  "[ 5/2 → 3/1 | s:sd bank:RolandTR909 ]",
  "[ 3/1 → 7/2 | s:bd bank:RolandTR909 ]",
  "[ 7/2 → 4/1 | s:sd bank:RolandTR909 ]",
]
`;

exports[`runs examples > example "begin" example index 0 1`] = `
[
  "[ 0/1 → 1/1 | s:rave begin:0 ]",
  "[ 1/1 → 2/1 | s:rave begin:0.25 ]",
  "[ 2/1 → 3/1 | s:rave begin:0.5 ]",
  "[ 3/1 → 4/1 | s:rave begin:0.75 ]",
]
`;

exports[`runs examples > example "bpattack" example index 0 1`] = `
[
  "[ 0/1 → 1/1 | note:c2 s:sawtooth bandf:500 bpattack:0.5 bpenv:4 ]",
  "[ 1/1 → 2/1 | note:e2 s:sawtooth bandf:500 bpattack:0.5 bpenv:4 ]",
  "[ 2/1 → 3/1 | note:f2 s:sawtooth bandf:500 bpattack:0.5 bpenv:4 ]",
  "[ 3/1 → 4/1 | note:g2 s:sawtooth bandf:500 bpattack:0.5 bpenv:4 ]",
]
`;

exports[`runs examples > example "bpdecay" example index 0 1`] = `
[
  "[ 0/1 → 1/1 | note:c2 s:sawtooth bandf:500 bpdecay:0.5 bpsustain:0.2 bpenv:4 ]",
  "[ 1/1 → 2/1 | note:e2 s:sawtooth bandf:500 bpdecay:0.5 bpsustain:0.2 bpenv:4 ]",
  "[ 2/1 → 3/1 | note:f2 s:sawtooth bandf:500 bpdecay:0.5 bpsustain:0.2 bpenv:4 ]",
  "[ 3/1 → 4/1 | note:g2 s:sawtooth bandf:500 bpdecay:0.5 bpsustain:0.2 bpenv:4 ]",
]
`;

exports[`runs examples > example "bpenv" example index 0 1`] = `
[
  "[ 0/1 → 1/1 | note:c2 s:sawtooth bandf:500 bpattack:0.5 bpenv:4 ]",
  "[ 1/1 → 2/1 | note:e2 s:sawtooth bandf:500 bpattack:0.5 bpenv:4 ]",
  "[ 2/1 → 3/1 | note:f2 s:sawtooth bandf:500 bpattack:0.5 bpenv:4 ]",
  "[ 3/1 → 4/1 | note:g2 s:sawtooth bandf:500 bpattack:0.5 bpenv:4 ]",
]
`;

exports[`runs examples > example "bpf" example index 0 1`] = `
[
  "[ 0/1 → 1/3 | s:hh bandf:1000 ]",
  "[ 0/1 → 1/2 | s:bd bandf:1000 ]",
  "[ 1/3 → 2/3 | s:hh bandf:1000 ]",
  "[ 1/2 → 1/1 | s:sd bandf:1000 ]",
  "[ 2/3 → 1/1 | s:hh bandf:1000 ]",
  "[ 1/1 → 4/3 | s:hh bandf:2000 ]",
  "[ 1/1 → 3/2 | s:bd bandf:2000 ]",
  "[ 4/3 → 5/3 | s:hh bandf:2000 ]",
  "[ 3/2 → 2/1 | s:sd bandf:2000 ]",
  "[ 5/3 → 2/1 | s:hh bandf:2000 ]",
  "[ 2/1 → 7/3 | s:hh bandf:4000 ]",
  "[ 2/1 → 5/2 | s:bd bandf:4000 ]",
  "[ 7/3 → 8/3 | s:hh bandf:4000 ]",
  "[ 5/2 → 3/1 | s:sd bandf:4000 ]",
  "[ 8/3 → 3/1 | s:hh bandf:4000 ]",
  "[ 3/1 → 10/3 | s:hh bandf:8000 ]",
  "[ 3/1 → 7/2 | s:bd bandf:8000 ]",
  "[ 10/3 → 11/3 | s:hh bandf:8000 ]",
  "[ 7/2 → 4/1 | s:sd bandf:8000 ]",
  "[ 11/3 → 4/1 | s:hh bandf:8000 ]",
]
`;

exports[`runs examples > example "bpq" example index 0 1`] = `
[
  "[ 0/1 → 1/2 | s:bd bandf:500 bandq:0 ]",
  "[ 1/2 → 1/1 | s:sd bandf:500 bandq:0 ]",
  "[ 1/1 → 3/2 | s:bd bandf:500 bandq:1 ]",
  "[ 3/2 → 2/1 | s:sd bandf:500 bandq:1 ]",
  "[ 2/1 → 5/2 | s:bd bandf:500 bandq:2 ]",
  "[ 5/2 → 3/1 | s:sd bandf:500 bandq:2 ]",
  "[ 3/1 → 7/2 | s:bd bandf:500 bandq:3 ]",
  "[ 7/2 → 4/1 | s:sd bandf:500 bandq:3 ]",
]
`;

exports[`runs examples > example "bprelease" example index 0 1`] = `
[
  "[ 0/1 → 1/1 | note:c2 s:sawtooth clip:0.5 bandf:500 bpenv:4 bprelease:0.5 release:0.5 ]",
  "[ 1/1 → 2/1 | note:e2 s:sawtooth clip:0.5 bandf:500 bpenv:4 bprelease:0.5 release:0.5 ]",
  "[ 2/1 → 3/1 | note:f2 s:sawtooth clip:0.5 bandf:500 bpenv:4 bprelease:0.5 release:0.5 ]",
  "[ 3/1 → 4/1 | note:g2 s:sawtooth clip:0.5 bandf:500 bpenv:4 bprelease:0.5 release:0.5 ]",
]
`;

exports[`runs examples > example "bpsustain" example index 0 1`] = `
[
  "[ 0/1 → 1/1 | note:c2 s:sawtooth bandf:500 bpdecay:0.5 bpsustain:0 bpenv:4 ]",
  "[ 1/1 → 2/1 | note:e2 s:sawtooth bandf:500 bpdecay:0.5 bpsustain:0 bpenv:4 ]",
  "[ 2/1 → 3/1 | note:f2 s:sawtooth bandf:500 bpdecay:0.5 bpsustain:0 bpenv:4 ]",
  "[ 3/1 → 4/1 | note:g2 s:sawtooth bandf:500 bpdecay:0.5 bpsustain:0 bpenv:4 ]",
]
`;

exports[`runs examples > example "cat" example index 0 1`] = `
[
  "[ 0/1 → 1/2 | s:hh ]",
  "[ 1/2 → 1/1 | s:hh ]",
  "[ 1/1 → 9/8 | note:c2 ]",
  "[ 11/8 → 3/2 | note:c2 ]",
  "[ 7/4 → 15/8 | note:c2 ]",
  "[ 2/1 → 5/2 | s:hh ]",
  "[ 5/2 → 3/1 | s:hh ]",
  "[ 3/1 → 25/8 | note:c2 ]",
  "[ 27/8 → 7/2 | note:c2 ]",
  "[ 15/4 → 31/8 | note:c2 ]",
]
`;

exports[`runs examples > example "cat" example index 0 2`] = `
[
  "[ 0/1 → 1/1 | note:e5 ]",
  "[ 1/1 → 2/1 | note:b4 ]",
  "[ 2/1 → 5/2 | note:d5 ]",
  "[ 5/2 → 3/1 | note:c5 ]",
  "[ 3/1 → 4/1 | note:e5 ]",
]
`;

exports[`runs examples > example "ceil" example index 0 1`] = `
[
  "[ 0/1 → 1/4 | note:42 ]",
  "[ 1/4 → 1/2 | note:43 ]",
  "[ 1/2 → 3/4 | note:43 ]",
  "[ 3/4 → 1/1 | note:43 ]",
  "[ 1/1 → 5/4 | note:42 ]",
  "[ 5/4 → 3/2 | note:43 ]",
  "[ 3/2 → 7/4 | note:43 ]",
  "[ 7/4 → 2/1 | note:43 ]",
  "[ 2/1 → 9/4 | note:42 ]",
  "[ 9/4 → 5/2 | note:43 ]",
  "[ 5/2 → 11/4 | note:43 ]",
  "[ 11/4 → 3/1 | note:43 ]",
  "[ 3/1 → 13/4 | note:42 ]",
  "[ 13/4 → 7/2 | note:43 ]",
  "[ 7/2 → 15/4 | note:43 ]",
  "[ 15/4 → 4/1 | note:43 ]",
]
`;

exports[`runs examples > example "chooseCycles" example index 0 1`] = `
[
  "[ 0/1 → 1/4 | s:bd ]",
  "[ 1/4 → 1/2 | s:hh ]",
  "[ 1/2 → 3/4 | s:hh ]",
  "[ 3/4 → 1/1 | s:hh ]",
  "[ 1/1 → 5/4 | s:bd ]",
  "[ 5/4 → 3/2 | s:bd ]",
  "[ 3/2 → 7/4 | s:sd ]",
  "[ 7/4 → 2/1 | s:hh ]",
  "[ 2/1 → 9/4 | s:hh ]",
  "[ 9/4 → 5/2 | s:hh ]",
  "[ 5/2 → 11/4 | s:hh ]",
  "[ 11/4 → 3/1 | s:sd ]",
  "[ 3/1 → 13/4 | s:hh ]",
  "[ 13/4 → 7/2 | s:hh ]",
  "[ 7/2 → 15/4 | s:sd ]",
  "[ 15/4 → 4/1 | s:bd ]",
]
`;

exports[`runs examples > example "chooseCycles" example index 1 1`] = `
[
  "[ 0/1 → 1/4 | s:bd ]",
  "[ 1/4 → 1/2 | s:hh ]",
  "[ 1/2 → 3/4 | s:hh ]",
  "[ 3/4 → 1/1 | s:hh ]",
  "[ 1/1 → 5/4 | s:bd ]",
  "[ 5/4 → 3/2 | s:bd ]",
  "[ 3/2 → 7/4 | s:sd ]",
  "[ 7/4 → 2/1 | s:hh ]",
  "[ 2/1 → 9/4 | s:hh ]",
  "[ 9/4 → 5/2 | s:hh ]",
  "[ 5/2 → 11/4 | s:hh ]",
  "[ 11/4 → 3/1 | s:sd ]",
  "[ 3/1 → 13/4 | s:hh ]",
  "[ 13/4 → 7/2 | s:hh ]",
  "[ 7/2 → 15/4 | s:sd ]",
  "[ 15/4 → 4/1 | s:bd ]",
]
`;

exports[`runs examples > example "chop" example index 0 1`] = `
[
  "[ 0/1 → 1/1 | s:rhodes begin:0.75 end:1 speed:0.25 unit:c ]",
  "[ 1/1 → 2/1 | s:rhodes begin:0.5 end:0.75 speed:0.25 unit:c ]",
  "[ 2/1 → 3/1 | s:rhodes begin:0.25 end:0.5 speed:0.25 unit:c ]",
  "[ 3/1 → 4/1 | s:rhodes begin:0 end:0.25 speed:0.25 unit:c ]",
]
`;

exports[`runs examples > example "chunk" example index 0 1`] = `
[
  "[ 0/1 → 1/4 | note:A4 ]",
  "[ 1/4 → 1/2 | note:B3 ]",
  "[ 1/2 → 3/4 | note:C4 ]",
  "[ 3/4 → 1/1 | note:D4 ]",
  "[ 1/1 → 5/4 | note:A3 ]",
  "[ 5/4 → 3/2 | note:B3 ]",
  "[ 3/2 → 7/4 | note:C4 ]",
  "[ 7/4 → 2/1 | note:D5 ]",
  "[ 2/1 → 9/4 | note:A3 ]",
  "[ 9/4 → 5/2 | note:B3 ]",
  "[ 5/2 → 11/4 | note:C5 ]",
  "[ 11/4 → 3/1 | note:D4 ]",
  "[ 3/1 → 13/4 | note:A3 ]",
  "[ 13/4 → 7/2 | note:B4 ]",
  "[ 7/2 → 15/4 | note:C4 ]",
  "[ 15/4 → 4/1 | note:D4 ]",
]
`;

exports[`runs examples > example "chunkBack" example index 0 1`] = `
[
  "[ 0/1 → 1/4 | note:A4 ]",
  "[ 1/4 → 1/2 | note:B3 ]",
  "[ 1/2 → 3/4 | note:C4 ]",
  "[ 3/4 → 1/1 | note:D4 ]",
  "[ 1/1 → 5/4 | note:A3 ]",
  "[ 5/4 → 3/2 | note:B4 ]",
  "[ 3/2 → 7/4 | note:C4 ]",
  "[ 7/4 → 2/1 | note:D4 ]",
  "[ 2/1 → 9/4 | note:A3 ]",
  "[ 9/4 → 5/2 | note:B3 ]",
  "[ 5/2 → 11/4 | note:C5 ]",
  "[ 11/4 → 3/1 | note:D4 ]",
  "[ 3/1 → 13/4 | note:A3 ]",
  "[ 13/4 → 7/2 | note:B3 ]",
  "[ 7/2 → 15/4 | note:C4 ]",
  "[ 15/4 → 4/1 | note:D5 ]",
]
`;

exports[`runs examples > example "clip" example index 0 1`] = `
[
  "[ 0/1 → 1/4 | note:c s:piano clip:0.5 ]",
  "[ 1/4 → 1/2 | note:a s:piano clip:0.5 ]",
  "[ 1/2 → 3/4 | note:f s:piano clip:0.5 ]",
  "[ 3/4 → 1/1 | note:e s:piano clip:0.5 ]",
  "[ 1/1 → 5/4 | note:c s:piano clip:1 ]",
  "[ 5/4 → 3/2 | note:a s:piano clip:1 ]",
  "[ 3/2 → 7/4 | note:f s:piano clip:1 ]",
  "[ 7/4 → 2/1 | note:e s:piano clip:1 ]",
  "[ 2/1 → 9/4 | note:c s:piano clip:2 ]",
  "[ 9/4 → 5/2 | note:a s:piano clip:2 ]",
  "[ 5/2 → 11/4 | note:f s:piano clip:2 ]",
  "[ 11/4 → 3/1 | note:e s:piano clip:2 ]",
  "[ 3/1 → 13/4 | note:c s:piano clip:0.5 ]",
  "[ 13/4 → 7/2 | note:a s:piano clip:0.5 ]",
  "[ 7/2 → 15/4 | note:f s:piano clip:0.5 ]",
  "[ 15/4 → 4/1 | note:e s:piano clip:0.5 ]",
]
`;

exports[`runs examples > example "coarse" example index 0 1`] = `
[
  "[ 0/1 → 1/4 | s:hh coarse:1 ]",
  "[ 0/1 → 1/2 | s:bd coarse:1 ]",
  "[ 1/4 → 1/2 | s:hh coarse:1 ]",
  "[ 1/2 → 3/4 | s:hh coarse:1 ]",
  "[ 1/2 → 1/1 | s:sd coarse:1 ]",
  "[ 3/4 → 1/1 | s:hh coarse:1 ]",
  "[ 1/1 → 5/4 | s:hh coarse:4 ]",
  "[ 1/1 → 3/2 | s:bd coarse:4 ]",
  "[ 5/4 → 3/2 | s:hh coarse:4 ]",
  "[ 3/2 → 7/4 | s:hh coarse:4 ]",
  "[ 3/2 → 2/1 | s:sd coarse:4 ]",
  "[ 7/4 → 2/1 | s:hh coarse:4 ]",
  "[ 2/1 → 9/4 | s:hh coarse:8 ]",
  "[ 2/1 → 5/2 | s:bd coarse:8 ]",
  "[ 9/4 → 5/2 | s:hh coarse:8 ]",
  "[ 5/2 → 11/4 | s:hh coarse:8 ]",
  "[ 5/2 → 3/1 | s:sd coarse:8 ]",
  "[ 11/4 → 3/1 | s:hh coarse:8 ]",
  "[ 3/1 → 13/4 | s:hh coarse:16 ]",
  "[ 3/1 → 7/2 | s:bd coarse:16 ]",
  "[ 13/4 → 7/2 | s:hh coarse:16 ]",
  "[ 7/2 → 15/4 | s:hh coarse:16 ]",
  "[ 7/2 → 4/1 | s:sd coarse:16 ]",
  "[ 15/4 → 4/1 | s:hh coarse:16 ]",
]
`;

exports[`runs examples > example "compress" example index 0 1`] = `
[
  "[ 1/4 → 1/2 | s:bd ]",
  "[ 1/2 → 3/4 | s:sd ]",
  "[ 5/4 → 3/2 | s:bd ]",
  "[ 3/2 → 7/4 | s:sd ]",
  "[ 9/4 → 5/2 | s:bd ]",
  "[ 5/2 → 11/4 | s:sd ]",
  "[ 13/4 → 7/2 | s:bd ]",
  "[ 7/2 → 15/4 | s:sd ]",
]
`;

exports[`runs examples > example "cosine" example index 0 1`] = `
[
  "[ 0/1 → 1/8 | note:Eb4 ]",
  "[ 0/1 → 1/8 | note:D5 ]",
  "[ 1/8 → 1/4 | note:Ab4 ]",
  "[ 1/8 → 1/4 | note:C5 ]",
  "[ 1/4 → 3/8 | note:C5 ]",
  "[ 1/4 → 3/8 | note:Ab4 ]",
  "[ 3/8 → 1/2 | note:D5 ]",
  "[ 3/8 → 1/2 | note:Eb4 ]",
  "[ 1/2 → 5/8 | note:D5 ]",
  "[ 1/2 → 5/8 | note:C4 ]",
  "[ 5/8 → 3/4 | note:C5 ]",
  "[ 5/8 → 3/4 | note:G3 ]",
  "[ 3/4 → 7/8 | note:Ab4 ]",
  "[ 3/4 → 7/8 | note:Eb3 ]",
  "[ 7/8 → 1/1 | note:Eb4 ]",
  "[ 7/8 → 1/1 | note:D3 ]",
  "[ 1/1 → 9/8 | note:C4 ]",
  "[ 1/1 → 9/8 | note:D3 ]",
  "[ 9/8 → 5/4 | note:G3 ]",
  "[ 9/8 → 5/4 | note:Eb3 ]",
  "[ 5/4 → 11/8 | note:Eb3 ]",
  "[ 5/4 → 11/8 | note:G3 ]",
  "[ 11/8 → 3/2 | note:D3 ]",
  "[ 11/8 → 3/2 | note:C4 ]",
  "[ 3/2 → 13/8 | note:D3 ]",
  "[ 3/2 → 13/8 | note:Eb4 ]",
  "[ 13/8 → 7/4 | note:Eb3 ]",
  "[ 13/8 → 7/4 | note:Ab4 ]",
  "[ 7/4 → 15/8 | note:G3 ]",
  "[ 7/4 → 15/8 | note:C5 ]",
  "[ 15/8 → 2/1 | note:C4 ]",
  "[ 15/8 → 2/1 | note:D5 ]",
  "[ 2/1 → 17/8 | note:Eb4 ]",
  "[ 2/1 → 17/8 | note:D5 ]",
  "[ 17/8 → 9/4 | note:Ab4 ]",
  "[ 17/8 → 9/4 | note:C5 ]",
  "[ 9/4 → 19/8 | note:C5 ]",
  "[ 9/4 → 19/8 | note:Ab4 ]",
  "[ 19/8 → 5/2 | note:D5 ]",
  "[ 19/8 → 5/2 | note:Eb4 ]",
  "[ 5/2 → 21/8 | note:D5 ]",
  "[ 5/2 → 21/8 | note:C4 ]",
  "[ 21/8 → 11/4 | note:C5 ]",
  "[ 21/8 → 11/4 | note:G3 ]",
  "[ 11/4 → 23/8 | note:Ab4 ]",
  "[ 11/4 → 23/8 | note:Eb3 ]",
  "[ 23/8 → 3/1 | note:Eb4 ]",
  "[ 23/8 → 3/1 | note:D3 ]",
  "[ 3/1 → 25/8 | note:C4 ]",
  "[ 3/1 → 25/8 | note:D3 ]",
  "[ 25/8 → 13/4 | note:G3 ]",
  "[ 25/8 → 13/4 | note:Eb3 ]",
  "[ 13/4 → 27/8 | note:Eb3 ]",
  "[ 13/4 → 27/8 | note:G3 ]",
  "[ 27/8 → 7/2 | note:D3 ]",
  "[ 27/8 → 7/2 | note:C4 ]",
  "[ 7/2 → 29/8 | note:D3 ]",
  "[ 7/2 → 29/8 | note:Eb4 ]",
  "[ 29/8 → 15/4 | note:Eb3 ]",
  "[ 29/8 → 15/4 | note:Ab4 ]",
  "[ 15/4 → 31/8 | note:G3 ]",
  "[ 15/4 → 31/8 | note:C5 ]",
  "[ 31/8 → 4/1 | note:C4 ]",
  "[ 31/8 → 4/1 | note:D5 ]",
]
`;

exports[`runs examples > example "cpm" example index 0 1`] = `
[
  "[ 0/1 → 1/3 | s:hh ]",
  "[ 0/1 → 2/3 | s:bd ]",
  "[ 1/3 → 2/3 | s:hh ]",
  "[ 2/3 → 1/1 | s:hh ]",
  "[ (2/3 → 1/1) ⇝ 4/3 | s:sd ]",
  "[ 2/3 ⇜ (1/1 → 4/3) | s:sd ]",
  "[ 1/1 → 4/3 | s:hh ]",
  "[ 4/3 → 5/3 | s:hh ]",
  "[ 4/3 → 2/1 | s:bd ]",
  "[ 5/3 → 2/1 | s:hh ]",
  "[ 2/1 → 7/3 | s:hh ]",
  "[ 2/1 → 8/3 | s:sd ]",
  "[ 7/3 → 8/3 | s:hh ]",
  "[ 8/3 → 3/1 | s:hh ]",
  "[ (8/3 → 3/1) ⇝ 10/3 | s:bd ]",
  "[ 8/3 ⇜ (3/1 → 10/3) | s:bd ]",
  "[ 3/1 → 10/3 | s:hh ]",
  "[ 10/3 → 11/3 | s:hh ]",
  "[ 10/3 → 4/1 | s:sd ]",
  "[ 11/3 → 4/1 | s:hh ]",
]
`;

exports[`runs examples > example "crush" example index 0 1`] = `
[
  "[ 0/1 → 1/6 | s:hh crush:16 ]",
  "[ 0/1 → 1/2 | s:bd crush:16 ]",
  "[ 1/6 → 1/3 | s:hh crush:16 ]",
  "[ 1/3 → 1/2 | s:hh crush:16 ]",
  "[ 1/2 → 2/3 | s:hh crush:16 ]",
  "[ 1/2 → 1/1 | s:sd crush:16 ]",
  "[ 2/3 → 5/6 | s:hh crush:16 ]",
  "[ 5/6 → 1/1 | s:hh crush:16 ]",
  "[ 1/1 → 7/6 | s:hh crush:8 ]",
  "[ 1/1 → 3/2 | s:bd crush:8 ]",
  "[ 7/6 → 4/3 | s:hh crush:8 ]",
  "[ 4/3 → 3/2 | s:hh crush:8 ]",
  "[ 3/2 → 5/3 | s:hh crush:8 ]",
  "[ 3/2 → 2/1 | s:sd crush:8 ]",
  "[ 5/3 → 11/6 | s:hh crush:8 ]",
  "[ 11/6 → 2/1 | s:hh crush:8 ]",
  "[ 2/1 → 13/6 | s:hh crush:7 ]",
  "[ 2/1 → 5/2 | s:bd crush:7 ]",
  "[ 13/6 → 7/3 | s:hh crush:7 ]",
  "[ 7/3 → 5/2 | s:hh crush:7 ]",
  "[ 5/2 → 8/3 | s:hh crush:7 ]",
  "[ 5/2 → 3/1 | s:sd crush:7 ]",
  "[ 8/3 → 17/6 | s:hh crush:7 ]",
  "[ 17/6 → 3/1 | s:hh crush:7 ]",
  "[ 3/1 → 19/6 | s:hh crush:6 ]",
  "[ 3/1 → 7/2 | s:bd crush:6 ]",
  "[ 19/6 → 10/3 | s:hh crush:6 ]",
  "[ 10/3 → 7/2 | s:hh crush:6 ]",
  "[ 7/2 → 11/3 | s:hh crush:6 ]",
  "[ 7/2 → 4/1 | s:sd crush:6 ]",
  "[ 11/3 → 23/6 | s:hh crush:6 ]",
  "[ 23/6 → 4/1 | s:hh crush:6 ]",
]
`;

exports[`runs examples > example "cut" example index 0 1`] = `
[
  "[ 0/1 → 1/4 | s:rd cut:1 ]",
  "[ 1/4 → 1/2 | s:rd cut:1 ]",
  "[ 1/2 → 3/4 | s:rd cut:1 ]",
  "[ 3/4 → 1/1 | s:rd cut:1 ]",
  "[ 1/1 → 5/4 | s:rd cut:1 ]",
  "[ 5/4 → 3/2 | s:rd cut:1 ]",
  "[ 3/2 → 7/4 | s:rd cut:1 ]",
  "[ 7/4 → 2/1 | s:rd cut:1 ]",
  "[ 2/1 → 9/4 | s:rd cut:1 ]",
  "[ 9/4 → 5/2 | s:rd cut:1 ]",
  "[ 5/2 → 11/4 | s:rd cut:1 ]",
  "[ 11/4 → 3/1 | s:rd cut:1 ]",
  "[ 3/1 → 13/4 | s:rd cut:1 ]",
  "[ 13/4 → 7/2 | s:rd cut:1 ]",
  "[ 7/2 → 15/4 | s:rd cut:1 ]",
  "[ 15/4 → 4/1 | s:rd cut:1 ]",
]
`;

exports[`runs examples > example "decay" example index 0 1`] = `
[
  "[ 0/1 → 1/2 | note:c3 decay:0.1 sustain:0 ]",
  "[ 1/2 → 1/1 | note:e3 decay:0.1 sustain:0 ]",
  "[ 1/1 → 3/2 | note:c3 decay:0.2 sustain:0 ]",
  "[ 3/2 → 2/1 | note:e3 decay:0.2 sustain:0 ]",
  "[ 2/1 → 5/2 | note:c3 decay:0.3 sustain:0 ]",
  "[ 5/2 → 3/1 | note:e3 decay:0.3 sustain:0 ]",
  "[ 3/1 → 7/2 | note:c3 decay:0.4 sustain:0 ]",
  "[ 7/2 → 4/1 | note:e3 decay:0.4 sustain:0 ]",
]
`;

exports[`runs examples > example "degrade" example index 0 1`] = `
[
  "[ 0/1 → 1/8 | s:hh ]",
  "[ 1/4 → 3/8 | s:hh ]",
  "[ 3/4 → 7/8 | s:hh ]",
  "[ 7/8 → 1/1 | s:hh ]",
  "[ 1/1 → 9/8 | s:hh ]",
  "[ 11/8 → 3/2 | s:hh ]",
  "[ 15/8 → 2/1 | s:hh ]",
  "[ 9/4 → 19/8 | s:hh ]",
  "[ 5/2 → 21/8 | s:hh ]",
  "[ 21/8 → 11/4 | s:hh ]",
  "[ 11/4 → 23/8 | s:hh ]",
  "[ 25/8 → 13/4 | s:hh ]",
  "[ 27/8 → 7/2 | s:hh ]",
  "[ 7/2 → 29/8 | s:hh ]",
  "[ 29/8 → 15/4 | s:hh ]",
]
`;

exports[`runs examples > example "degrade" example index 1 1`] = `
[
  "[ 1/8 → 1/4 | s:hh ]",
  "[ 3/4 → 7/8 | s:hh ]",
  "[ 1/1 → 9/8 | s:hh ]",
  "[ 9/8 → 5/4 | s:hh ]",
  "[ 5/4 → 11/8 | s:hh ]",
  "[ 11/8 → 3/2 | s:hh ]",
  "[ 7/4 → 15/8 | s:hh ]",
  "[ 2/1 → 17/8 | s:hh ]",
  "[ 9/4 → 19/8 | s:hh ]",
  "[ 21/8 → 11/4 | s:hh ]",
  "[ 11/4 → 23/8 | s:hh ]",
  "[ 25/8 → 13/4 | s:hh ]",
  "[ 13/4 → 27/8 | s:hh ]",
  "[ 27/8 → 7/2 | s:hh ]",
  "[ 15/4 → 31/8 | s:hh ]",
]
`;

exports[`runs examples > example "degradeBy" example index 0 1`] = `
[
  "[ 0/1 → 1/8 | s:hh ]",
  "[ 1/8 → 1/4 | s:hh ]",
  "[ 1/4 → 3/8 | s:hh ]",
  "[ 3/8 → 1/2 | s:hh ]",
  "[ 5/8 → 3/4 | s:hh ]",
  "[ 3/4 → 7/8 | s:hh ]",
  "[ 7/8 → 1/1 | s:hh ]",
  "[ 1/1 → 9/8 | s:hh ]",
  "[ 11/8 → 3/2 | s:hh ]",
  "[ 13/8 → 7/4 | s:hh ]",
  "[ 7/4 → 15/8 | s:hh ]",
  "[ 15/8 → 2/1 | s:hh ]",
  "[ 2/1 → 17/8 | s:hh ]",
  "[ 9/4 → 19/8 | s:hh ]",
  "[ 5/2 → 21/8 | s:hh ]",
  "[ 21/8 → 11/4 | s:hh ]",
  "[ 11/4 → 23/8 | s:hh ]",
  "[ 23/8 → 3/1 | s:hh ]",
  "[ 25/8 → 13/4 | s:hh ]",
  "[ 13/4 → 27/8 | s:hh ]",
  "[ 27/8 → 7/2 | s:hh ]",
  "[ 7/2 → 29/8 | s:hh ]",
  "[ 29/8 → 15/4 | s:hh ]",
  "[ 31/8 → 4/1 | s:hh ]",
]
`;

exports[`runs examples > example "degradeBy" example index 1 1`] = `
[
  "[ 0/1 → 1/8 | s:hh ]",
  "[ 1/8 → 1/4 | s:hh ]",
  "[ 1/4 → 3/8 | s:hh ]",
  "[ 3/8 → 1/2 | s:hh ]",
  "[ 1/2 → 5/8 | s:hh ]",
  "[ 5/8 → 3/4 | s:hh ]",
  "[ 3/4 → 7/8 | s:hh ]",
  "[ 7/8 → 1/1 | s:hh ]",
  "[ 1/1 → 9/8 | s:hh ]",
  "[ 9/8 → 5/4 | s:hh ]",
  "[ 5/4 → 11/8 | s:hh ]",
  "[ 11/8 → 3/2 | s:hh ]",
  "[ 3/2 → 13/8 | s:hh ]",
  "[ 13/8 → 7/4 | s:hh ]",
  "[ 7/4 → 15/8 | s:hh ]",
  "[ 2/1 → 17/8 | s:hh ]",
  "[ 17/8 → 9/4 | s:hh ]",
  "[ 9/4 → 19/8 | s:hh ]",
  "[ 21/8 → 11/4 | s:hh ]",
  "[ 11/4 → 23/8 | s:hh ]",
  "[ 23/8 → 3/1 | s:hh ]",
  "[ 25/8 → 13/4 | s:hh ]",
  "[ 13/4 → 27/8 | s:hh ]",
  "[ 27/8 → 7/2 | s:hh ]",
  "[ 7/2 → 29/8 | s:hh ]",
  "[ 29/8 → 15/4 | s:hh ]",
  "[ 15/4 → 31/8 | s:hh ]",
  "[ 31/8 → 4/1 | s:hh ]",
]
`;

exports[`runs examples > example "delay" example index 0 1`] = `
[
  "[ 0/1 → 1/1 | s:bd delay:0 ]",
  "[ 1/1 → 2/1 | s:bd delay:0.25 ]",
  "[ 2/1 → 3/1 | s:bd delay:0.5 ]",
  "[ 3/1 → 4/1 | s:bd delay:1 ]",
]
`;

exports[`runs examples > example "delay" example index 1 1`] = `
[
  "[ 0/1 → 1/2 | s:bd delay:0.65 delaytime:0.25 delayfeedback:0.9 ]",
  "[ 1/2 → 1/1 | s:bd delay:0.65 delaytime:0.125 delayfeedback:0.7 ]",
  "[ 1/1 → 3/2 | s:bd delay:0.65 delaytime:0.25 delayfeedback:0.9 ]",
  "[ 3/2 → 2/1 | s:bd delay:0.65 delaytime:0.125 delayfeedback:0.7 ]",
  "[ 2/1 → 5/2 | s:bd delay:0.65 delaytime:0.25 delayfeedback:0.9 ]",
  "[ 5/2 → 3/1 | s:bd delay:0.65 delaytime:0.125 delayfeedback:0.7 ]",
  "[ 3/1 → 7/2 | s:bd delay:0.65 delaytime:0.25 delayfeedback:0.9 ]",
  "[ 7/2 → 4/1 | s:bd delay:0.65 delaytime:0.125 delayfeedback:0.7 ]",
]
`;

exports[`runs examples > example "delayfeedback" example index 0 1`] = `
[
  "[ (0/1 → 1/1) ⇝ 2/1 | s:bd delay:0.25 delayfeedback:0.25 ]",
  "[ 0/1 ⇜ (1/1 → 2/1) | s:bd delay:0.25 delayfeedback:0.25 ]",
  "[ (2/1 → 3/1) ⇝ 4/1 | s:bd delay:0.25 delayfeedback:0.5 ]",
  "[ 2/1 ⇜ (3/1 → 4/1) | s:bd delay:0.25 delayfeedback:0.5 ]",
]
`;

exports[`runs examples > example "delaytime" example index 0 1`] = `
[
  "[ (0/1 → 1/1) ⇝ 2/1 | s:bd delay:0.25 delaytime:0.125 ]",
  "[ 0/1 ⇜ (1/1 → 2/1) | s:bd delay:0.25 delaytime:0.125 ]",
  "[ (2/1 → 3/1) ⇝ 4/1 | s:bd delay:0.25 delaytime:0.25 ]",
  "[ 2/1 ⇜ (3/1 → 4/1) | s:bd delay:0.25 delaytime:0.25 ]",
]
`;

exports[`runs examples > example "detune" example index 0 1`] = `
[
  "[ 0/1 → 1/3 | n:0 s:superzow octave:3 detune:0 ]",
  "[ 1/3 → 2/3 | n:3 s:superzow octave:3 detune:0 ]",
  "[ 2/3 → 1/1 | n:7 s:superzow octave:3 detune:0 ]",
  "[ 1/1 → 4/3 | n:0 s:superzow octave:3 detune:0.25 ]",
  "[ 4/3 → 5/3 | n:3 s:superzow octave:3 detune:0.25 ]",
  "[ 5/3 → 2/1 | n:7 s:superzow octave:3 detune:0.25 ]",
  "[ 2/1 → 7/3 | n:0 s:superzow octave:3 detune:0.5 ]",
  "[ 7/3 → 8/3 | n:3 s:superzow octave:3 detune:0.5 ]",
  "[ 8/3 → 3/1 | n:7 s:superzow octave:3 detune:0.5 ]",
  "[ 3/1 → 10/3 | n:0 s:superzow octave:3 detune:1 ]",
  "[ 10/3 → 11/3 | n:3 s:superzow octave:3 detune:1 ]",
  "[ 11/3 → 4/1 | n:7 s:superzow octave:3 detune:1 ]",
]
`;

exports[`runs examples > example "djf" example index 0 1`] = `
[
  "[ 0/1 → 1/4 | n:0 s:superzow octave:3 djf:0.5 ]",
  "[ 1/4 → 1/2 | n:3 s:superzow octave:3 djf:0.5 ]",
  "[ 1/2 → 3/4 | n:7 s:superzow octave:3 djf:0.5 ]",
  "[ 3/4 → 1/1 | n:10 s:superzow octave:3 djf:0.5 ]",
  "[ 3/4 → 1/1 | n:24 s:superzow octave:3 djf:0.5 ]",
  "[ 1/1 → 5/4 | n:0 s:superzow octave:3 djf:0.25 ]",
  "[ 5/4 → 3/2 | n:3 s:superzow octave:3 djf:0.25 ]",
  "[ 3/2 → 7/4 | n:7 s:superzow octave:3 djf:0.25 ]",
  "[ 7/4 → 2/1 | n:10 s:superzow octave:3 djf:0.25 ]",
  "[ 7/4 → 2/1 | n:24 s:superzow octave:3 djf:0.25 ]",
  "[ 2/1 → 9/4 | n:0 s:superzow octave:3 djf:0.5 ]",
  "[ 9/4 → 5/2 | n:3 s:superzow octave:3 djf:0.5 ]",
  "[ 5/2 → 11/4 | n:7 s:superzow octave:3 djf:0.5 ]",
  "[ 11/4 → 3/1 | n:10 s:superzow octave:3 djf:0.5 ]",
  "[ 11/4 → 3/1 | n:24 s:superzow octave:3 djf:0.5 ]",
  "[ 3/1 → 13/4 | n:0 s:superzow octave:3 djf:0.75 ]",
  "[ 13/4 → 7/2 | n:3 s:superzow octave:3 djf:0.75 ]",
  "[ 7/2 → 15/4 | n:7 s:superzow octave:3 djf:0.75 ]",
  "[ 15/4 → 4/1 | n:10 s:superzow octave:3 djf:0.75 ]",
  "[ 15/4 → 4/1 | n:24 s:superzow octave:3 djf:0.75 ]",
]
`;

exports[`runs examples > example "drawLine" example index 0 1`] = `[]`;

exports[`runs examples > example "dry" example index 0 1`] = `
[
  "[ 0/1 → 1/8 | n:0 s:superpiano room:0.7 dry:0 ]",
  "[ 0/1 → 1/8 | n:3 s:superpiano room:0.7 dry:0 ]",
  "[ 0/1 → 1/8 | n:7 s:superpiano room:0.7 dry:0 ]",
  "[ 3/8 → 1/2 | n:0 s:superpiano room:0.7 dry:0 ]",
  "[ 3/8 → 1/2 | n:3 s:superpiano room:0.7 dry:0 ]",
  "[ 3/8 → 1/2 | n:7 s:superpiano room:0.7 dry:0 ]",
  "[ 3/4 → 7/8 | n:0 s:superpiano room:0.7 dry:0 ]",
  "[ 3/4 → 7/8 | n:3 s:superpiano room:0.7 dry:0 ]",
  "[ 3/4 → 7/8 | n:7 s:superpiano room:0.7 dry:0 ]",
  "[ 1/1 → 9/8 | n:0 s:superpiano room:0.7 dry:0.5 ]",
  "[ 1/1 → 9/8 | n:3 s:superpiano room:0.7 dry:0.5 ]",
  "[ 1/1 → 9/8 | n:7 s:superpiano room:0.7 dry:0.5 ]",
  "[ 11/8 → 3/2 | n:0 s:superpiano room:0.7 dry:0.5 ]",
  "[ 11/8 → 3/2 | n:3 s:superpiano room:0.7 dry:0.5 ]",
  "[ 11/8 → 3/2 | n:7 s:superpiano room:0.7 dry:0.5 ]",
  "[ 7/4 → 15/8 | n:0 s:superpiano room:0.7 dry:0.5 ]",
  "[ 7/4 → 15/8 | n:3 s:superpiano room:0.7 dry:0.5 ]",
  "[ 7/4 → 15/8 | n:7 s:superpiano room:0.7 dry:0.5 ]",
  "[ 2/1 → 17/8 | n:0 s:superpiano room:0.7 dry:0.75 ]",
  "[ 2/1 → 17/8 | n:3 s:superpiano room:0.7 dry:0.75 ]",
  "[ 2/1 → 17/8 | n:7 s:superpiano room:0.7 dry:0.75 ]",
  "[ 19/8 → 5/2 | n:0 s:superpiano room:0.7 dry:0.75 ]",
  "[ 19/8 → 5/2 | n:3 s:superpiano room:0.7 dry:0.75 ]",
  "[ 19/8 → 5/2 | n:7 s:superpiano room:0.7 dry:0.75 ]",
  "[ 11/4 → 23/8 | n:0 s:superpiano room:0.7 dry:0.75 ]",
  "[ 11/4 → 23/8 | n:3 s:superpiano room:0.7 dry:0.75 ]",
  "[ 11/4 → 23/8 | n:7 s:superpiano room:0.7 dry:0.75 ]",
  "[ 3/1 → 25/8 | n:0 s:superpiano room:0.7 dry:1 ]",
  "[ 3/1 → 25/8 | n:3 s:superpiano room:0.7 dry:1 ]",
  "[ 3/1 → 25/8 | n:7 s:superpiano room:0.7 dry:1 ]",
  "[ 27/8 → 7/2 | n:0 s:superpiano room:0.7 dry:1 ]",
  "[ 27/8 → 7/2 | n:3 s:superpiano room:0.7 dry:1 ]",
  "[ 27/8 → 7/2 | n:7 s:superpiano room:0.7 dry:1 ]",
  "[ 15/4 → 31/8 | n:0 s:superpiano room:0.7 dry:1 ]",
  "[ 15/4 → 31/8 | n:3 s:superpiano room:0.7 dry:1 ]",
  "[ 15/4 → 31/8 | n:7 s:superpiano room:0.7 dry:1 ]",
]
`;

exports[`runs examples > example "early" example index 0 1`] = `
[
  "[ -1/10 ⇜ (0/1 → 2/5) | s:hh ]",
  "[ 0/1 → 1/2 | s:bd ]",
  "[ (9/10 → 1/1) ⇝ 7/5 | s:hh ]",
  "[ 9/10 ⇜ (1/1 → 7/5) | s:hh ]",
  "[ 1/1 → 3/2 | s:bd ]",
  "[ (19/10 → 2/1) ⇝ 12/5 | s:hh ]",
  "[ 19/10 ⇜ (2/1 → 12/5) | s:hh ]",
  "[ 2/1 → 5/2 | s:bd ]",
  "[ (29/10 → 3/1) ⇝ 17/5 | s:hh ]",
  "[ 29/10 ⇜ (3/1 → 17/5) | s:hh ]",
  "[ 3/1 → 7/2 | s:bd ]",
  "[ (39/10 → 4/1) ⇝ 22/5 | s:hh ]",
]
`;

exports[`runs examples > example "echo" example index 0 1`] = `
[
  "[ -1/3 ⇜ (0/1 → 1/6) | s:sd ]",
  "[ -1/6 ⇜ (0/1 → 1/3) | s:sd ]",
  "[ 0/1 → 1/2 | s:bd ]",
  "[ 1/6 → 2/3 | s:bd ]",
  "[ 1/3 → 5/6 | s:bd ]",
  "[ 1/2 → 1/1 | s:sd ]",
  "[ (2/3 → 1/1) ⇝ 7/6 | s:sd ]",
  "[ (5/6 → 1/1) ⇝ 4/3 | s:sd ]",
  "[ 2/3 ⇜ (1/1 → 7/6) | s:sd ]",
  "[ 5/6 ⇜ (1/1 → 4/3) | s:sd ]",
  "[ 1/1 → 3/2 | s:bd ]",
  "[ 7/6 → 5/3 | s:bd ]",
  "[ 4/3 → 11/6 | s:bd ]",
  "[ 3/2 → 2/1 | s:sd ]",
  "[ (5/3 → 2/1) ⇝ 13/6 | s:sd ]",
  "[ (11/6 → 2/1) ⇝ 7/3 | s:sd ]",
  "[ 5/3 ⇜ (2/1 → 13/6) | s:sd ]",
  "[ 11/6 ⇜ (2/1 → 7/3) | s:sd ]",
  "[ 2/1 → 5/2 | s:bd ]",
  "[ 13/6 → 8/3 | s:bd ]",
  "[ 7/3 → 17/6 | s:bd ]",
  "[ 5/2 → 3/1 | s:sd ]",
  "[ (8/3 → 3/1) ⇝ 19/6 | s:sd ]",
  "[ (17/6 → 3/1) ⇝ 10/3 | s:sd ]",
  "[ 8/3 ⇜ (3/1 → 19/6) | s:sd ]",
  "[ 17/6 ⇜ (3/1 → 10/3) | s:sd ]",
  "[ 3/1 → 7/2 | s:bd ]",
  "[ 19/6 → 11/3 | s:bd ]",
  "[ 10/3 → 23/6 | s:bd ]",
  "[ 7/2 → 4/1 | s:sd ]",
  "[ (11/3 → 4/1) ⇝ 25/6 | s:sd ]",
  "[ (23/6 → 4/1) ⇝ 13/3 | s:sd ]",
]
`;

exports[`runs examples > example "echoWith" example index 0 1`] = `
[
  "[ -3/8 ⇜ (0/1 → 1/8) | note:Bb3 clip:0.2 ]",
  "[ -1/4 ⇜ (0/1 → 1/4) | note:D4 clip:0.2 ]",
  "[ -1/8 ⇜ (0/1 → 3/8) | note:F4 clip:0.2 ]",
  "[ 0/1 → 1/1 | note:C3 clip:0.2 ]",
  "[ (1/8 → 1/1) ⇝ 9/8 | note:Eb3 clip:0.2 ]",
  "[ (1/4 → 1/1) ⇝ 5/4 | note:G3 clip:0.2 ]",
  "[ (3/8 → 1/1) ⇝ 11/8 | note:Bb3 clip:0.2 ]",
  "[ 1/8 ⇜ (1/1 → 9/8) | note:Eb3 clip:0.2 ]",
  "[ 1/4 ⇜ (1/1 → 5/4) | note:G3 clip:0.2 ]",
  "[ 3/8 ⇜ (1/1 → 11/8) | note:Bb3 clip:0.2 ]",
  "[ 1/1 → 3/2 | note:Eb3 clip:0.2 ]",
  "[ 9/8 → 13/8 | note:G3 clip:0.2 ]",
  "[ 5/4 → 7/4 | note:Bb3 clip:0.2 ]",
  "[ 11/8 → 15/8 | note:D4 clip:0.2 ]",
  "[ 3/2 → 2/1 | note:G3 clip:0.2 ]",
  "[ (13/8 → 2/1) ⇝ 17/8 | note:Bb3 clip:0.2 ]",
  "[ (7/4 → 2/1) ⇝ 9/4 | note:D4 clip:0.2 ]",
  "[ (15/8 → 2/1) ⇝ 19/8 | note:F4 clip:0.2 ]",
  "[ 13/8 ⇜ (2/1 → 17/8) | note:Bb3 clip:0.2 ]",
  "[ 7/4 ⇜ (2/1 → 9/4) | note:D4 clip:0.2 ]",
  "[ 15/8 ⇜ (2/1 → 19/8) | note:F4 clip:0.2 ]",
  "[ 2/1 → 3/1 | note:C3 clip:0.2 ]",
  "[ (17/8 → 3/1) ⇝ 25/8 | note:Eb3 clip:0.2 ]",
  "[ (9/4 → 3/1) ⇝ 13/4 | note:G3 clip:0.2 ]",
  "[ (19/8 → 3/1) ⇝ 27/8 | note:Bb3 clip:0.2 ]",
  "[ 17/8 ⇜ (3/1 → 25/8) | note:Eb3 clip:0.2 ]",
  "[ 9/4 ⇜ (3/1 → 13/4) | note:G3 clip:0.2 ]",
  "[ 19/8 ⇜ (3/1 → 27/8) | note:Bb3 clip:0.2 ]",
  "[ 3/1 → 7/2 | note:Eb3 clip:0.2 ]",
  "[ 25/8 → 29/8 | note:G3 clip:0.2 ]",
  "[ 13/4 → 15/4 | note:Bb3 clip:0.2 ]",
  "[ 27/8 → 31/8 | note:D4 clip:0.2 ]",
  "[ 7/2 → 4/1 | note:G3 clip:0.2 ]",
  "[ (29/8 → 4/1) ⇝ 33/8 | note:Bb3 clip:0.2 ]",
  "[ (15/4 → 4/1) ⇝ 17/4 | note:D4 clip:0.2 ]",
  "[ (31/8 → 4/1) ⇝ 35/8 | note:F4 clip:0.2 ]",
]
`;

exports[`runs examples > example "end" example index 0 1`] = `
[
  "[ 0/1 → 1/4 | s:oh end:0.1 ]",
  "[ 0/1 → 1/2 | s:bd end:0.1 ]",
  "[ 1/4 → 1/2 | s:oh end:0.1 ]",
  "[ 1/2 → 3/4 | s:oh end:0.1 ]",
  "[ 1/2 → 1/1 | s:bd end:0.1 ]",
  "[ 3/4 → 1/1 | s:oh end:0.1 ]",
  "[ 1/1 → 5/4 | s:oh end:0.2 ]",
  "[ 1/1 → 3/2 | s:bd end:0.2 ]",
  "[ 5/4 → 3/2 | s:oh end:0.2 ]",
  "[ 3/2 → 7/4 | s:oh end:0.2 ]",
  "[ 3/2 → 2/1 | s:bd end:0.2 ]",
  "[ 7/4 → 2/1 | s:oh end:0.2 ]",
  "[ 2/1 → 9/4 | s:oh end:0.5 ]",
  "[ 2/1 → 5/2 | s:bd end:0.5 ]",
  "[ 9/4 → 5/2 | s:oh end:0.5 ]",
  "[ 5/2 → 11/4 | s:oh end:0.5 ]",
  "[ 5/2 → 3/1 | s:bd end:0.5 ]",
  "[ 11/4 → 3/1 | s:oh end:0.5 ]",
  "[ 3/1 → 13/4 | s:oh end:1 ]",
  "[ 3/1 → 7/2 | s:bd end:1 ]",
  "[ 13/4 → 7/2 | s:oh end:1 ]",
  "[ 7/2 → 15/4 | s:oh end:1 ]",
  "[ 7/2 → 4/1 | s:bd end:1 ]",
  "[ 15/4 → 4/1 | s:oh end:1 ]",
]
`;

exports[`runs examples > example "euclid" example index 0 1`] = `
[
  "[ 0/1 → 1/8 | note:c3 ]",
  "[ 3/8 → 1/2 | note:c3 ]",
  "[ 3/4 → 7/8 | note:c3 ]",
  "[ 1/1 → 9/8 | note:c3 ]",
  "[ 11/8 → 3/2 | note:c3 ]",
  "[ 7/4 → 15/8 | note:c3 ]",
  "[ 2/1 → 17/8 | note:c3 ]",
  "[ 19/8 → 5/2 | note:c3 ]",
  "[ 11/4 → 23/8 | note:c3 ]",
  "[ 3/1 → 25/8 | note:c3 ]",
  "[ 27/8 → 7/2 | note:c3 ]",
  "[ 15/4 → 31/8 | note:c3 ]",
]
`;

exports[`runs examples > example "euclidLegato" example index 0 1`] = `
[
  "[ 0/1 → 3/8 | n:g2 decay:0.1 sustain:0.3 ]",
  "[ 3/8 → 3/4 | n:g2 decay:0.1 sustain:0.3 ]",
  "[ 3/4 → 1/1 | n:g2 decay:0.1 sustain:0.3 ]",
  "[ 1/1 → 11/8 | n:g2 decay:0.1 sustain:0.3 ]",
  "[ 11/8 → 7/4 | n:g2 decay:0.1 sustain:0.3 ]",
  "[ 7/4 → 2/1 | n:g2 decay:0.1 sustain:0.3 ]",
  "[ 2/1 → 19/8 | n:g2 decay:0.1 sustain:0.3 ]",
  "[ 19/8 → 11/4 | n:g2 decay:0.1 sustain:0.3 ]",
  "[ 11/4 → 3/1 | n:g2 decay:0.1 sustain:0.3 ]",
  "[ 3/1 → 27/8 | n:g2 decay:0.1 sustain:0.3 ]",
  "[ 27/8 → 15/4 | n:g2 decay:0.1 sustain:0.3 ]",
  "[ 15/4 → 4/1 | n:g2 decay:0.1 sustain:0.3 ]",
]
`;

exports[`runs examples > example "euclidRot" example index 0 1`] = `
[
  "[ 3/16 → 1/4 | note:c3 ]",
  "[ 1/2 → 9/16 | note:c3 ]",
  "[ 7/8 → 15/16 | note:c3 ]",
  "[ 19/16 → 5/4 | note:c3 ]",
  "[ 3/2 → 25/16 | note:c3 ]",
  "[ 15/8 → 31/16 | note:c3 ]",
  "[ 35/16 → 9/4 | note:c3 ]",
  "[ 5/2 → 41/16 | note:c3 ]",
  "[ 23/8 → 47/16 | note:c3 ]",
  "[ 51/16 → 13/4 | note:c3 ]",
  "[ 7/2 → 57/16 | note:c3 ]",
  "[ 31/8 → 63/16 | note:c3 ]",
]
`;

exports[`runs examples > example "every" example index 0 1`] = `
[
  "[ 0/1 → 1/4 | note:g3 ]",
  "[ 1/4 → 1/2 | note:e3 ]",
  "[ 1/2 → 3/4 | note:d3 ]",
  "[ 3/4 → 1/1 | note:c3 ]",
  "[ 1/1 → 5/4 | note:c3 ]",
  "[ 5/4 → 3/2 | note:d3 ]",
  "[ 3/2 → 7/4 | note:e3 ]",
  "[ 7/4 → 2/1 | note:g3 ]",
  "[ 2/1 → 9/4 | note:c3 ]",
  "[ 9/4 → 5/2 | note:d3 ]",
  "[ 5/2 → 11/4 | note:e3 ]",
  "[ 11/4 → 3/1 | note:g3 ]",
  "[ 3/1 → 13/4 | note:c3 ]",
  "[ 13/4 → 7/2 | note:d3 ]",
  "[ 7/2 → 15/4 | note:e3 ]",
  "[ 15/4 → 4/1 | note:g3 ]",
]
`;

exports[`runs examples > example "fast" example index 0 1`] = `
[
  "[ 0/1 → 1/4 | s:bd ]",
  "[ 1/4 → 1/2 | s:hh ]",
  "[ 1/2 → 3/4 | s:sd ]",
  "[ 3/4 → 1/1 | s:hh ]",
  "[ 1/1 → 5/4 | s:bd ]",
  "[ 5/4 → 3/2 | s:hh ]",
  "[ 3/2 → 7/4 | s:sd ]",
  "[ 7/4 → 2/1 | s:hh ]",
  "[ 2/1 → 9/4 | s:bd ]",
  "[ 9/4 → 5/2 | s:hh ]",
  "[ 5/2 → 11/4 | s:sd ]",
  "[ 11/4 → 3/1 | s:hh ]",
  "[ 3/1 → 13/4 | s:bd ]",
  "[ 13/4 → 7/2 | s:hh ]",
  "[ 7/2 → 15/4 | s:sd ]",
  "[ 15/4 → 4/1 | s:hh ]",
]
`;

exports[`runs examples > example "fastGap" example index 0 1`] = `
[
  "[ 0/1 → 1/4 | s:bd ]",
  "[ 1/4 → 1/2 | s:sd ]",
  "[ 1/1 → 5/4 | s:bd ]",
  "[ 5/4 → 3/2 | s:sd ]",
  "[ 2/1 → 9/4 | s:bd ]",
  "[ 9/4 → 5/2 | s:sd ]",
  "[ 3/1 → 13/4 | s:bd ]",
  "[ 13/4 → 7/2 | s:sd ]",
]
`;

exports[`runs examples > example "firstOf" example index 0 1`] = `
[
  "[ 0/1 → 1/4 | note:g3 ]",
  "[ 1/4 → 1/2 | note:e3 ]",
  "[ 1/2 → 3/4 | note:d3 ]",
  "[ 3/4 → 1/1 | note:c3 ]",
  "[ 1/1 → 5/4 | note:c3 ]",
  "[ 5/4 → 3/2 | note:d3 ]",
  "[ 3/2 → 7/4 | note:e3 ]",
  "[ 7/4 → 2/1 | note:g3 ]",
  "[ 2/1 → 9/4 | note:c3 ]",
  "[ 9/4 → 5/2 | note:d3 ]",
  "[ 5/2 → 11/4 | note:e3 ]",
  "[ 11/4 → 3/1 | note:g3 ]",
  "[ 3/1 → 13/4 | note:c3 ]",
  "[ 13/4 → 7/2 | note:d3 ]",
  "[ 7/2 → 15/4 | note:e3 ]",
  "[ 15/4 → 4/1 | note:g3 ]",
]
`;

exports[`runs examples > example "floor" example index 0 1`] = `
[
  "[ 0/1 → 1/4 | note:42 ]",
  "[ 1/4 → 1/2 | note:42 ]",
  "[ 1/2 → 3/4 | note:42 ]",
  "[ 3/4 → 1/1 | note:43 ]",
  "[ 1/1 → 5/4 | note:42 ]",
  "[ 5/4 → 3/2 | note:42 ]",
  "[ 3/2 → 7/4 | note:42 ]",
  "[ 7/4 → 2/1 | note:43 ]",
  "[ 2/1 → 9/4 | note:42 ]",
  "[ 9/4 → 5/2 | note:42 ]",
  "[ 5/2 → 11/4 | note:42 ]",
  "[ 11/4 → 3/1 | note:43 ]",
  "[ 3/1 → 13/4 | note:42 ]",
  "[ 13/4 → 7/2 | note:42 ]",
  "[ 7/2 → 15/4 | note:42 ]",
  "[ 15/4 → 4/1 | note:43 ]",
]
`;

exports[`runs examples > example "fm" example index 0 1`] = `
[
  "[ 0/1 → 1/4 | note:c fmi:0 analyze:1 ]",
  "[ 1/4 → 1/2 | note:e fmi:0 analyze:1 ]",
  "[ 1/2 → 3/4 | note:g fmi:0 analyze:1 ]",
  "[ 3/4 → 1/1 | note:b fmi:0 analyze:1 ]",
  "[ 1/1 → 5/4 | note:c fmi:1 analyze:1 ]",
  "[ 5/4 → 3/2 | note:e fmi:1 analyze:1 ]",
  "[ 3/2 → 7/4 | note:g fmi:1 analyze:1 ]",
  "[ 7/4 → 2/1 | note:b fmi:1 analyze:1 ]",
  "[ 2/1 → 9/4 | note:c fmi:2 analyze:1 ]",
  "[ 9/4 → 5/2 | note:e fmi:2 analyze:1 ]",
  "[ 5/2 → 11/4 | note:g fmi:2 analyze:1 ]",
  "[ 11/4 → 3/1 | note:b fmi:2 analyze:1 ]",
  "[ 3/1 → 13/4 | note:c fmi:8 analyze:1 ]",
  "[ 13/4 → 7/2 | note:e fmi:8 analyze:1 ]",
  "[ 7/2 → 15/4 | note:g fmi:8 analyze:1 ]",
  "[ 15/4 → 4/1 | note:b fmi:8 analyze:1 ]",
]
`;

exports[`runs examples > example "fmattack" example index 0 1`] = `
[
  "[ 0/1 → 1/4 | note:c fmi:4 fmattack:0 analyze:1 ]",
  "[ 1/4 → 1/2 | note:e fmi:4 fmattack:0 analyze:1 ]",
  "[ 1/2 → 3/4 | note:g fmi:4 fmattack:0 analyze:1 ]",
  "[ 3/4 → 1/1 | note:b fmi:4 fmattack:0 analyze:1 ]",
  "[ 1/1 → 5/4 | note:c fmi:4 fmattack:0.05 analyze:1 ]",
  "[ 5/4 → 3/2 | note:e fmi:4 fmattack:0.05 analyze:1 ]",
  "[ 3/2 → 7/4 | note:g fmi:4 fmattack:0.05 analyze:1 ]",
  "[ 7/4 → 2/1 | note:b fmi:4 fmattack:0.05 analyze:1 ]",
  "[ 2/1 → 9/4 | note:c fmi:4 fmattack:0.1 analyze:1 ]",
  "[ 9/4 → 5/2 | note:e fmi:4 fmattack:0.1 analyze:1 ]",
  "[ 5/2 → 11/4 | note:g fmi:4 fmattack:0.1 analyze:1 ]",
  "[ 11/4 → 3/1 | note:b fmi:4 fmattack:0.1 analyze:1 ]",
  "[ 3/1 → 13/4 | note:c fmi:4 fmattack:0.2 analyze:1 ]",
  "[ 13/4 → 7/2 | note:e fmi:4 fmattack:0.2 analyze:1 ]",
  "[ 7/2 → 15/4 | note:g fmi:4 fmattack:0.2 analyze:1 ]",
  "[ 15/4 → 4/1 | note:b fmi:4 fmattack:0.2 analyze:1 ]",
]
`;

exports[`runs examples > example "fmdecay" example index 0 1`] = `
[
  "[ 0/1 → 1/4 | note:c fmi:4 fmdecay:0.01 fmsustain:0.4 analyze:1 ]",
  "[ 1/4 → 1/2 | note:e fmi:4 fmdecay:0.01 fmsustain:0.4 analyze:1 ]",
  "[ 1/2 → 3/4 | note:g fmi:4 fmdecay:0.01 fmsustain:0.4 analyze:1 ]",
  "[ 3/4 → 1/1 | note:b fmi:4 fmdecay:0.01 fmsustain:0.4 analyze:1 ]",
  "[ 1/1 → 5/4 | note:c fmi:4 fmdecay:0.05 fmsustain:0.4 analyze:1 ]",
  "[ 5/4 → 3/2 | note:e fmi:4 fmdecay:0.05 fmsustain:0.4 analyze:1 ]",
  "[ 3/2 → 7/4 | note:g fmi:4 fmdecay:0.05 fmsustain:0.4 analyze:1 ]",
  "[ 7/4 → 2/1 | note:b fmi:4 fmdecay:0.05 fmsustain:0.4 analyze:1 ]",
  "[ 2/1 → 9/4 | note:c fmi:4 fmdecay:0.1 fmsustain:0.4 analyze:1 ]",
  "[ 9/4 → 5/2 | note:e fmi:4 fmdecay:0.1 fmsustain:0.4 analyze:1 ]",
  "[ 5/2 → 11/4 | note:g fmi:4 fmdecay:0.1 fmsustain:0.4 analyze:1 ]",
  "[ 11/4 → 3/1 | note:b fmi:4 fmdecay:0.1 fmsustain:0.4 analyze:1 ]",
  "[ 3/1 → 13/4 | note:c fmi:4 fmdecay:0.2 fmsustain:0.4 analyze:1 ]",
  "[ 13/4 → 7/2 | note:e fmi:4 fmdecay:0.2 fmsustain:0.4 analyze:1 ]",
  "[ 7/2 → 15/4 | note:g fmi:4 fmdecay:0.2 fmsustain:0.4 analyze:1 ]",
  "[ 15/4 → 4/1 | note:b fmi:4 fmdecay:0.2 fmsustain:0.4 analyze:1 ]",
]
`;

exports[`runs examples > example "fmenv" example index 0 1`] = `
[
  "[ 0/1 → 1/4 | note:c fmi:4 fmdecay:0.2 fmsustain:0 fmenv:exp analyze:1 ]",
  "[ 1/4 → 1/2 | note:e fmi:4 fmdecay:0.2 fmsustain:0 fmenv:exp analyze:1 ]",
  "[ 1/2 → 3/4 | note:g fmi:4 fmdecay:0.2 fmsustain:0 fmenv:exp analyze:1 ]",
  "[ 3/4 → 1/1 | note:b fmi:4 fmdecay:0.2 fmsustain:0 fmenv:exp analyze:1 ]",
  "[ 1/1 → 5/4 | note:c fmi:4 fmdecay:0.2 fmsustain:0 fmenv:lin analyze:1 ]",
  "[ 5/4 → 3/2 | note:e fmi:4 fmdecay:0.2 fmsustain:0 fmenv:lin analyze:1 ]",
  "[ 3/2 → 7/4 | note:g fmi:4 fmdecay:0.2 fmsustain:0 fmenv:lin analyze:1 ]",
  "[ 7/4 → 2/1 | note:b fmi:4 fmdecay:0.2 fmsustain:0 fmenv:lin analyze:1 ]",
  "[ 2/1 → 9/4 | note:c fmi:4 fmdecay:0.2 fmsustain:0 fmenv:exp analyze:1 ]",
  "[ 9/4 → 5/2 | note:e fmi:4 fmdecay:0.2 fmsustain:0 fmenv:exp analyze:1 ]",
  "[ 5/2 → 11/4 | note:g fmi:4 fmdecay:0.2 fmsustain:0 fmenv:exp analyze:1 ]",
  "[ 11/4 → 3/1 | note:b fmi:4 fmdecay:0.2 fmsustain:0 fmenv:exp analyze:1 ]",
  "[ 3/1 → 13/4 | note:c fmi:4 fmdecay:0.2 fmsustain:0 fmenv:lin analyze:1 ]",
  "[ 13/4 → 7/2 | note:e fmi:4 fmdecay:0.2 fmsustain:0 fmenv:lin analyze:1 ]",
  "[ 7/2 → 15/4 | note:g fmi:4 fmdecay:0.2 fmsustain:0 fmenv:lin analyze:1 ]",
  "[ 15/4 → 4/1 | note:b fmi:4 fmdecay:0.2 fmsustain:0 fmenv:lin analyze:1 ]",
]
`;

exports[`runs examples > example "fmh" example index 0 1`] = `
[
  "[ 0/1 → 1/4 | note:c fmi:4 fmh:1 analyze:1 ]",
  "[ 1/4 → 1/2 | note:e fmi:4 fmh:1 analyze:1 ]",
  "[ 1/2 → 3/4 | note:g fmi:4 fmh:1 analyze:1 ]",
  "[ 3/4 → 1/1 | note:b fmi:4 fmh:1 analyze:1 ]",
  "[ 1/1 → 5/4 | note:c fmi:4 fmh:2 analyze:1 ]",
  "[ 5/4 → 3/2 | note:e fmi:4 fmh:2 analyze:1 ]",
  "[ 3/2 → 7/4 | note:g fmi:4 fmh:2 analyze:1 ]",
  "[ 7/4 → 2/1 | note:b fmi:4 fmh:2 analyze:1 ]",
  "[ 2/1 → 9/4 | note:c fmi:4 fmh:1.5 analyze:1 ]",
  "[ 9/4 → 5/2 | note:e fmi:4 fmh:1.5 analyze:1 ]",
  "[ 5/2 → 11/4 | note:g fmi:4 fmh:1.5 analyze:1 ]",
  "[ 11/4 → 3/1 | note:b fmi:4 fmh:1.5 analyze:1 ]",
  "[ 3/1 → 13/4 | note:c fmi:4 fmh:1.61 analyze:1 ]",
  "[ 13/4 → 7/2 | note:e fmi:4 fmh:1.61 analyze:1 ]",
  "[ 7/2 → 15/4 | note:g fmi:4 fmh:1.61 analyze:1 ]",
  "[ 15/4 → 4/1 | note:b fmi:4 fmh:1.61 analyze:1 ]",
]
`;

exports[`runs examples > example "fmsustain" example index 0 1`] = `
[
  "[ 0/1 → 1/4 | note:c fmi:4 fmdecay:0.1 fmsustain:1 analyze:1 ]",
  "[ 1/4 → 1/2 | note:e fmi:4 fmdecay:0.1 fmsustain:1 analyze:1 ]",
  "[ 1/2 → 3/4 | note:g fmi:4 fmdecay:0.1 fmsustain:1 analyze:1 ]",
  "[ 3/4 → 1/1 | note:b fmi:4 fmdecay:0.1 fmsustain:1 analyze:1 ]",
  "[ 1/1 → 5/4 | note:c fmi:4 fmdecay:0.1 fmsustain:0.75 analyze:1 ]",
  "[ 5/4 → 3/2 | note:e fmi:4 fmdecay:0.1 fmsustain:0.75 analyze:1 ]",
  "[ 3/2 → 7/4 | note:g fmi:4 fmdecay:0.1 fmsustain:0.75 analyze:1 ]",
  "[ 7/4 → 2/1 | note:b fmi:4 fmdecay:0.1 fmsustain:0.75 analyze:1 ]",
  "[ 2/1 → 9/4 | note:c fmi:4 fmdecay:0.1 fmsustain:0.5 analyze:1 ]",
  "[ 9/4 → 5/2 | note:e fmi:4 fmdecay:0.1 fmsustain:0.5 analyze:1 ]",
  "[ 5/2 → 11/4 | note:g fmi:4 fmdecay:0.1 fmsustain:0.5 analyze:1 ]",
  "[ 11/4 → 3/1 | note:b fmi:4 fmdecay:0.1 fmsustain:0.5 analyze:1 ]",
  "[ 3/1 → 13/4 | note:c fmi:4 fmdecay:0.1 fmsustain:0 analyze:1 ]",
  "[ 13/4 → 7/2 | note:e fmi:4 fmdecay:0.1 fmsustain:0 analyze:1 ]",
  "[ 7/2 → 15/4 | note:g fmi:4 fmdecay:0.1 fmsustain:0 analyze:1 ]",
  "[ 15/4 → 4/1 | note:b fmi:4 fmdecay:0.1 fmsustain:0 analyze:1 ]",
]
`;

exports[`runs examples > example "focus" example index 0 1`] = `
[
  "[ 0/1 → 1/8 | s:sd ]",
  "[ 1/8 → 1/4 | s:hh ]",
  "[ 1/4 → 3/8 | s:bd ]",
  "[ 3/8 → 1/2 | s:hh ]",
  "[ 1/2 → 5/8 | s:sd ]",
  "[ 5/8 → 3/4 | s:hh ]",
  "[ 3/4 → 7/8 | s:bd ]",
  "[ 7/8 → 1/1 | s:hh ]",
  "[ 1/1 → 9/8 | s:sd ]",
  "[ 9/8 → 5/4 | s:hh ]",
  "[ 5/4 → 11/8 | s:bd ]",
  "[ 11/8 → 3/2 | s:hh ]",
  "[ 3/2 → 13/8 | s:sd ]",
  "[ 13/8 → 7/4 | s:hh ]",
  "[ 7/4 → 15/8 | s:bd ]",
  "[ 15/8 → 2/1 | s:hh ]",
  "[ 2/1 → 17/8 | s:sd ]",
  "[ 17/8 → 9/4 | s:hh ]",
  "[ 9/4 → 19/8 | s:bd ]",
  "[ 19/8 → 5/2 | s:hh ]",
  "[ 5/2 → 21/8 | s:sd ]",
  "[ 21/8 → 11/4 | s:hh ]",
  "[ 11/4 → 23/8 | s:bd ]",
  "[ 23/8 → 3/1 | s:hh ]",
  "[ 3/1 → 25/8 | s:sd ]",
  "[ 25/8 → 13/4 | s:hh ]",
  "[ 13/4 → 27/8 | s:bd ]",
  "[ 27/8 → 7/2 | s:hh ]",
  "[ 7/2 → 29/8 | s:sd ]",
  "[ 29/8 → 15/4 | s:hh ]",
  "[ 15/4 → 31/8 | s:bd ]",
  "[ 31/8 → 4/1 | s:hh ]",
]
`;

exports[`runs examples > example "freq" example index 0 1`] = `
[
  "[ 0/1 → 1/4 | freq:220 s:superzow ]",
  "[ 1/4 → 1/2 | freq:110 s:superzow ]",
  "[ 1/2 → 3/4 | freq:440 s:superzow ]",
  "[ 3/4 → 1/1 | freq:110 s:superzow ]",
  "[ 1/1 → 5/4 | freq:220 s:superzow ]",
  "[ 5/4 → 3/2 | freq:110 s:superzow ]",
  "[ 3/2 → 7/4 | freq:440 s:superzow ]",
  "[ 7/4 → 2/1 | freq:110 s:superzow ]",
  "[ 2/1 → 9/4 | freq:220 s:superzow ]",
  "[ 9/4 → 5/2 | freq:110 s:superzow ]",
  "[ 5/2 → 11/4 | freq:440 s:superzow ]",
  "[ 11/4 → 3/1 | freq:110 s:superzow ]",
  "[ 3/1 → 13/4 | freq:220 s:superzow ]",
  "[ 13/4 → 7/2 | freq:110 s:superzow ]",
  "[ 7/2 → 15/4 | freq:440 s:superzow ]",
  "[ 15/4 → 4/1 | freq:110 s:superzow ]",
]
`;

exports[`runs examples > example "freq" example index 1 1`] = `
[
  "[ 0/1 → 1/4 | freq:55 s:superzow ]",
  "[ 1/4 → 1/2 | freq:165 s:superzow ]",
  "[ 1/2 → 3/4 | freq:66 s:superzow ]",
  "[ 3/4 → 7/8 | freq:220 s:superzow ]",
  "[ 7/8 → 1/1 | freq:330 s:superzow ]",
  "[ 1/1 → 5/4 | freq:55 s:superzow ]",
  "[ 5/4 → 3/2 | freq:165 s:superzow ]",
  "[ 3/2 → 7/4 | freq:66 s:superzow ]",
  "[ 7/4 → 15/8 | freq:220 s:superzow ]",
  "[ 15/8 → 2/1 | freq:330 s:superzow ]",
  "[ 2/1 → 9/4 | freq:55 s:superzow ]",
  "[ 9/4 → 5/2 | freq:165 s:superzow ]",
  "[ 5/2 → 11/4 | freq:66 s:superzow ]",
  "[ 11/4 → 23/8 | freq:220 s:superzow ]",
  "[ 23/8 → 3/1 | freq:330 s:superzow ]",
  "[ 3/1 → 13/4 | freq:55 s:superzow ]",
  "[ 13/4 → 7/2 | freq:165 s:superzow ]",
  "[ 7/2 → 15/4 | freq:66 s:superzow ]",
  "[ 15/4 → 31/8 | freq:220 s:superzow ]",
  "[ 31/8 → 4/1 | freq:330 s:superzow ]",
]
`;

exports[`runs examples > example "ftype" example index 0 1`] = `
[
  "[ 0/1 → 1/1 | note:c2 s:sawtooth cutoff:500 bpenv:4 ftype:12db ]",
  "[ 1/1 → 2/1 | note:e2 s:sawtooth cutoff:500 bpenv:4 ftype:24db ]",
  "[ 2/1 → 3/1 | note:f2 s:sawtooth cutoff:500 bpenv:4 ftype:12db ]",
  "[ 3/1 → 4/1 | note:g2 s:sawtooth cutoff:500 bpenv:4 ftype:24db ]",
]
`;

exports[`runs examples > example "gain" example index 0 1`] = `
[
  "[ 0/1 → 1/8 | s:hh gain:0.4 ]",
  "[ 1/8 → 1/4 | s:hh gain:0.4 ]",
  "[ 1/4 → 3/8 | s:hh gain:1 ]",
  "[ 3/8 → 1/2 | s:hh gain:0.4 ]",
  "[ 1/2 → 5/8 | s:hh gain:0.4 ]",
  "[ 5/8 → 3/4 | s:hh gain:1 ]",
  "[ 3/4 → 7/8 | s:hh gain:0.4 ]",
  "[ 7/8 → 1/1 | s:hh gain:1 ]",
  "[ 1/1 → 9/8 | s:hh gain:0.4 ]",
  "[ 9/8 → 5/4 | s:hh gain:0.4 ]",
  "[ 5/4 → 11/8 | s:hh gain:1 ]",
  "[ 11/8 → 3/2 | s:hh gain:0.4 ]",
  "[ 3/2 → 13/8 | s:hh gain:0.4 ]",
  "[ 13/8 → 7/4 | s:hh gain:1 ]",
  "[ 7/4 → 15/8 | s:hh gain:0.4 ]",
  "[ 15/8 → 2/1 | s:hh gain:1 ]",
  "[ 2/1 → 17/8 | s:hh gain:0.4 ]",
  "[ 17/8 → 9/4 | s:hh gain:0.4 ]",
  "[ 9/4 → 19/8 | s:hh gain:1 ]",
  "[ 19/8 → 5/2 | s:hh gain:0.4 ]",
  "[ 5/2 → 21/8 | s:hh gain:0.4 ]",
  "[ 21/8 → 11/4 | s:hh gain:1 ]",
  "[ 11/4 → 23/8 | s:hh gain:0.4 ]",
  "[ 23/8 → 3/1 | s:hh gain:1 ]",
  "[ 3/1 → 25/8 | s:hh gain:0.4 ]",
  "[ 25/8 → 13/4 | s:hh gain:0.4 ]",
  "[ 13/4 → 27/8 | s:hh gain:1 ]",
  "[ 27/8 → 7/2 | s:hh gain:0.4 ]",
  "[ 7/2 → 29/8 | s:hh gain:0.4 ]",
  "[ 29/8 → 15/4 | s:hh gain:1 ]",
  "[ 15/4 → 31/8 | s:hh gain:0.4 ]",
  "[ 31/8 → 4/1 | s:hh gain:1 ]",
]
`;

exports[`runs examples > example "hpattack" example index 0 1`] = `
[
  "[ 0/1 → 1/1 | note:c2 s:sawtooth hcutoff:500 hpattack:0.5 hpenv:4 ]",
  "[ 1/1 → 2/1 | note:e2 s:sawtooth hcutoff:500 hpattack:0.5 hpenv:4 ]",
  "[ 2/1 → 3/1 | note:f2 s:sawtooth hcutoff:500 hpattack:0.5 hpenv:4 ]",
  "[ 3/1 → 4/1 | note:g2 s:sawtooth hcutoff:500 hpattack:0.5 hpenv:4 ]",
]
`;

exports[`runs examples > example "hpdecay" example index 0 1`] = `
[
  "[ 0/1 → 1/1 | note:c2 s:sawtooth hcutoff:500 hpdecay:0.5 hpsustain:0.2 hpenv:4 ]",
  "[ 1/1 → 2/1 | note:e2 s:sawtooth hcutoff:500 hpdecay:0.5 hpsustain:0.2 hpenv:4 ]",
  "[ 2/1 → 3/1 | note:f2 s:sawtooth hcutoff:500 hpdecay:0.5 hpsustain:0.2 hpenv:4 ]",
  "[ 3/1 → 4/1 | note:g2 s:sawtooth hcutoff:500 hpdecay:0.5 hpsustain:0.2 hpenv:4 ]",
]
`;

exports[`runs examples > example "hpenv" example index 0 1`] = `
[
  "[ 0/1 → 1/1 | note:c2 s:sawtooth hcutoff:500 hpattack:0.5 hpenv:4 ]",
  "[ 1/1 → 2/1 | note:e2 s:sawtooth hcutoff:500 hpattack:0.5 hpenv:4 ]",
  "[ 2/1 → 3/1 | note:f2 s:sawtooth hcutoff:500 hpattack:0.5 hpenv:4 ]",
  "[ 3/1 → 4/1 | note:g2 s:sawtooth hcutoff:500 hpattack:0.5 hpenv:4 ]",
]
`;

exports[`runs examples > example "hpf" example index 0 1`] = `
[
  "[ 0/1 → 1/4 | s:hh hcutoff:4000 ]",
  "[ 0/1 → 1/2 | s:bd hcutoff:4000 ]",
  "[ 1/4 → 1/2 | s:hh hcutoff:4000 ]",
  "[ 1/2 → 3/4 | s:hh hcutoff:4000 ]",
  "[ 1/2 → 1/1 | s:sd hcutoff:4000 ]",
  "[ 3/4 → 1/1 | s:hh hcutoff:4000 ]",
  "[ 1/1 → 5/4 | s:hh hcutoff:2000 ]",
  "[ 1/1 → 3/2 | s:bd hcutoff:2000 ]",
  "[ 5/4 → 3/2 | s:hh hcutoff:2000 ]",
  "[ 3/2 → 7/4 | s:hh hcutoff:2000 ]",
  "[ 3/2 → 2/1 | s:sd hcutoff:2000 ]",
  "[ 7/4 → 2/1 | s:hh hcutoff:2000 ]",
  "[ 2/1 → 9/4 | s:hh hcutoff:1000 ]",
  "[ 2/1 → 5/2 | s:bd hcutoff:1000 ]",
  "[ 9/4 → 5/2 | s:hh hcutoff:1000 ]",
  "[ 5/2 → 11/4 | s:hh hcutoff:1000 ]",
  "[ 5/2 → 3/1 | s:sd hcutoff:1000 ]",
  "[ 11/4 → 3/1 | s:hh hcutoff:1000 ]",
  "[ 3/1 → 13/4 | s:hh hcutoff:500 ]",
  "[ 3/1 → 7/2 | s:bd hcutoff:500 ]",
  "[ 13/4 → 7/2 | s:hh hcutoff:500 ]",
  "[ 7/2 → 15/4 | s:hh hcutoff:500 ]",
  "[ 7/2 → 4/1 | s:sd hcutoff:500 ]",
  "[ 15/4 → 4/1 | s:hh hcutoff:500 ]",
]
`;

exports[`runs examples > example "hpf" example index 1 1`] = `
[
  "[ 0/1 → 1/4 | s:hh hcutoff:2000 ]",
  "[ 0/1 → 1/2 | s:bd hcutoff:2000 ]",
  "[ 1/4 → 1/2 | s:hh hcutoff:2000 ]",
  "[ 1/2 → 3/4 | s:hh hcutoff:2000 ]",
  "[ 1/2 → 1/1 | s:sd hcutoff:2000 ]",
  "[ 3/4 → 1/1 | s:hh hcutoff:2000 ]",
  "[ 1/1 → 5/4 | s:hh hcutoff:2000 hresonance:25 ]",
  "[ 1/1 → 3/2 | s:bd hcutoff:2000 hresonance:25 ]",
  "[ 5/4 → 3/2 | s:hh hcutoff:2000 hresonance:25 ]",
  "[ 3/2 → 7/4 | s:hh hcutoff:2000 hresonance:25 ]",
  "[ 3/2 → 2/1 | s:sd hcutoff:2000 hresonance:25 ]",
  "[ 7/4 → 2/1 | s:hh hcutoff:2000 hresonance:25 ]",
  "[ 2/1 → 9/4 | s:hh hcutoff:2000 ]",
  "[ 2/1 → 5/2 | s:bd hcutoff:2000 ]",
  "[ 9/4 → 5/2 | s:hh hcutoff:2000 ]",
  "[ 5/2 → 11/4 | s:hh hcutoff:2000 ]",
  "[ 5/2 → 3/1 | s:sd hcutoff:2000 ]",
  "[ 11/4 → 3/1 | s:hh hcutoff:2000 ]",
  "[ 3/1 → 13/4 | s:hh hcutoff:2000 hresonance:25 ]",
  "[ 3/1 → 7/2 | s:bd hcutoff:2000 hresonance:25 ]",
  "[ 13/4 → 7/2 | s:hh hcutoff:2000 hresonance:25 ]",
  "[ 7/2 → 15/4 | s:hh hcutoff:2000 hresonance:25 ]",
  "[ 7/2 → 4/1 | s:sd hcutoff:2000 hresonance:25 ]",
  "[ 15/4 → 4/1 | s:hh hcutoff:2000 hresonance:25 ]",
]
`;

exports[`runs examples > example "hpq" example index 0 1`] = `
[
  "[ 0/1 → 1/4 | s:hh hcutoff:2000 hresonance:0 ]",
  "[ 0/1 → 1/2 | s:bd hcutoff:2000 hresonance:0 ]",
  "[ 1/4 → 1/2 | s:hh hcutoff:2000 hresonance:0 ]",
  "[ 1/2 → 3/4 | s:hh hcutoff:2000 hresonance:0 ]",
  "[ 1/2 → 1/1 | s:sd hcutoff:2000 hresonance:0 ]",
  "[ 3/4 → 1/1 | s:hh hcutoff:2000 hresonance:0 ]",
  "[ 1/1 → 5/4 | s:hh hcutoff:2000 hresonance:10 ]",
  "[ 1/1 → 3/2 | s:bd hcutoff:2000 hresonance:10 ]",
  "[ 5/4 → 3/2 | s:hh hcutoff:2000 hresonance:10 ]",
  "[ 3/2 → 7/4 | s:hh hcutoff:2000 hresonance:10 ]",
  "[ 3/2 → 2/1 | s:sd hcutoff:2000 hresonance:10 ]",
  "[ 7/4 → 2/1 | s:hh hcutoff:2000 hresonance:10 ]",
  "[ 2/1 → 9/4 | s:hh hcutoff:2000 hresonance:20 ]",
  "[ 2/1 → 5/2 | s:bd hcutoff:2000 hresonance:20 ]",
  "[ 9/4 → 5/2 | s:hh hcutoff:2000 hresonance:20 ]",
  "[ 5/2 → 11/4 | s:hh hcutoff:2000 hresonance:20 ]",
  "[ 5/2 → 3/1 | s:sd hcutoff:2000 hresonance:20 ]",
  "[ 11/4 → 3/1 | s:hh hcutoff:2000 hresonance:20 ]",
  "[ 3/1 → 13/4 | s:hh hcutoff:2000 hresonance:30 ]",
  "[ 3/1 → 7/2 | s:bd hcutoff:2000 hresonance:30 ]",
  "[ 13/4 → 7/2 | s:hh hcutoff:2000 hresonance:30 ]",
  "[ 7/2 → 15/4 | s:hh hcutoff:2000 hresonance:30 ]",
  "[ 7/2 → 4/1 | s:sd hcutoff:2000 hresonance:30 ]",
  "[ 15/4 → 4/1 | s:hh hcutoff:2000 hresonance:30 ]",
]
`;

exports[`runs examples > example "hprelease" example index 0 1`] = `
[
  "[ 0/1 → 1/1 | note:c2 s:sawtooth clip:0.5 hcutoff:500 hpenv:4 hprelease:0.5 release:0.5 ]",
  "[ 1/1 → 2/1 | note:e2 s:sawtooth clip:0.5 hcutoff:500 hpenv:4 hprelease:0.5 release:0.5 ]",
  "[ 2/1 → 3/1 | note:f2 s:sawtooth clip:0.5 hcutoff:500 hpenv:4 hprelease:0.5 release:0.5 ]",
  "[ 3/1 → 4/1 | note:g2 s:sawtooth clip:0.5 hcutoff:500 hpenv:4 hprelease:0.5 release:0.5 ]",
]
`;

exports[`runs examples > example "hpsustain" example index 0 1`] = `
[
  "[ 0/1 → 1/1 | note:c2 s:sawtooth hcutoff:500 hpdecay:0.5 hpsustain:0 hpenv:4 ]",
  "[ 1/1 → 2/1 | note:e2 s:sawtooth hcutoff:500 hpdecay:0.5 hpsustain:0 hpenv:4 ]",
  "[ 2/1 → 3/1 | note:f2 s:sawtooth hcutoff:500 hpdecay:0.5 hpsustain:0 hpenv:4 ]",
  "[ 3/1 → 4/1 | note:g2 s:sawtooth hcutoff:500 hpdecay:0.5 hpsustain:0 hpenv:4 ]",
]
`;

exports[`runs examples > example "hurry" example index 0 1`] = `
[
  "[ 0/1 → 3/4 | s:bd speed:1 ]",
  "[ (3/4 → 1/1) ⇝ 3/2 | s:sd n:2 speed:1 ]",
  "[ 3/4 ⇜ (1/1 → 3/2) | s:sd n:2 speed:1 ]",
  "[ 3/2 → 15/8 | s:bd speed:2 ]",
  "[ (15/8 → 2/1) ⇝ 9/4 | s:sd n:2 speed:2 ]",
  "[ 15/8 ⇜ (2/1 → 9/4) | s:sd n:2 speed:2 ]",
  "[ 9/4 → 21/8 | s:bd speed:2 ]",
  "[ 21/8 → 3/1 | s:sd n:2 speed:2 ]",
  "[ 3/1 → 51/16 | s:bd speed:4 ]",
  "[ 51/16 → 27/8 | s:sd n:2 speed:4 ]",
  "[ 27/8 → 57/16 | s:bd speed:4 ]",
  "[ 57/16 → 15/4 | s:sd n:2 speed:4 ]",
  "[ 15/4 → 63/16 | s:bd speed:4 ]",
  "[ (63/16 → 4/1) ⇝ 33/8 | s:sd n:2 speed:4 ]",
]
`;

exports[`runs examples > example "hush" example index 0 1`] = `
[
  "[ 0/1 → 1/3 | s:hh ]",
  "[ 1/3 → 2/3 | s:hh ]",
  "[ 2/3 → 1/1 | s:hh ]",
  "[ 1/1 → 4/3 | s:hh ]",
  "[ 4/3 → 5/3 | s:hh ]",
  "[ 5/3 → 2/1 | s:hh ]",
  "[ 2/1 → 7/3 | s:hh ]",
  "[ 7/3 → 8/3 | s:hh ]",
  "[ 8/3 → 3/1 | s:hh ]",
  "[ 3/1 → 10/3 | s:hh ]",
  "[ 10/3 → 11/3 | s:hh ]",
  "[ 11/3 → 4/1 | s:hh ]",
]
`;

exports[`runs examples > example "inside" example index 0 1`] = `
[
  "[ 0/1 → 1/8 | note:D3 ]",
  "[ 1/8 → 1/4 | note:C3 ]",
  "[ 1/4 → 3/8 | note:F3 ]",
  "[ 3/8 → 1/2 | note:E3 ]",
  "[ 1/2 → 5/8 | note:F3 ]",
  "[ 5/8 → 3/4 | note:G3 ]",
  "[ 3/4 → 7/8 | note:D3 ]",
  "[ 7/8 → 1/1 | note:E3 ]",
  "[ 1/1 → 9/8 | note:D3 ]",
  "[ 9/8 → 5/4 | note:C3 ]",
  "[ 5/4 → 11/8 | note:F3 ]",
  "[ 11/8 → 3/2 | note:E3 ]",
  "[ 3/2 → 13/8 | note:F3 ]",
  "[ 13/8 → 7/4 | note:G3 ]",
  "[ 7/4 → 15/8 | note:D3 ]",
  "[ 15/8 → 2/1 | note:E3 ]",
  "[ 2/1 → 17/8 | note:D3 ]",
  "[ 17/8 → 9/4 | note:C3 ]",
  "[ 9/4 → 19/8 | note:F3 ]",
  "[ 19/8 → 5/2 | note:E3 ]",
  "[ 5/2 → 21/8 | note:F3 ]",
  "[ 21/8 → 11/4 | note:G3 ]",
  "[ 11/4 → 23/8 | note:D3 ]",
  "[ 23/8 → 3/1 | note:E3 ]",
  "[ 3/1 → 25/8 | note:D3 ]",
  "[ 25/8 → 13/4 | note:C3 ]",
  "[ 13/4 → 27/8 | note:F3 ]",
  "[ 27/8 → 7/2 | note:E3 ]",
  "[ 7/2 → 29/8 | note:F3 ]",
  "[ 29/8 → 15/4 | note:G3 ]",
  "[ 15/4 → 31/8 | note:D3 ]",
  "[ 31/8 → 4/1 | note:E3 ]",
]
`;

exports[`runs examples > example "invert" example index 0 1`] = `
[
  "[ 0/1 → 1/8 | s:bd ]",
  "[ 3/8 → 1/2 | s:bd ]",
  "[ 3/4 → 7/8 | s:bd ]",
  "[ 1/1 → 9/8 | s:bd ]",
  "[ 11/8 → 3/2 | s:bd ]",
  "[ 7/4 → 15/8 | s:bd ]",
  "[ 2/1 → 17/8 | s:bd ]",
  "[ 19/8 → 5/2 | s:bd ]",
  "[ 11/4 → 23/8 | s:bd ]",
  "[ 25/8 → 13/4 | s:bd ]",
  "[ 13/4 → 27/8 | s:bd ]",
  "[ 7/2 → 29/8 | s:bd ]",
  "[ 29/8 → 15/4 | s:bd ]",
  "[ 31/8 → 4/1 | s:bd ]",
]
`;

exports[`runs examples > example "irand" example index 0 1`] = `
[
  "[ 0/1 → 1/8 | note:Bb3 ]",
  "[ 3/8 → 1/2 | note:Eb3 ]",
  "[ 3/4 → 7/8 | note:Bb3 ]",
  "[ 1/1 → 9/8 | note:G3 ]",
  "[ 11/8 → 3/2 | note:G3 ]",
  "[ 7/4 → 15/8 | note:F3 ]",
  "[ 2/1 → 17/8 | note:Eb3 ]",
  "[ 19/8 → 5/2 | note:D3 ]",
  "[ 11/4 → 23/8 | note:C4 ]",
  "[ 3/1 → 25/8 | note:C3 ]",
  "[ 27/8 → 7/2 | note:Bb3 ]",
  "[ 15/4 → 31/8 | note:C3 ]",
]
`;

exports[`runs examples > example "iter" example index 0 1`] = `
[
  "[ 0/1 → 1/4 | note:A3 ]",
  "[ 1/4 → 1/2 | note:B3 ]",
  "[ 1/2 → 3/4 | note:C4 ]",
  "[ 3/4 → 1/1 | note:D4 ]",
  "[ 1/1 → 5/4 | note:B3 ]",
  "[ 5/4 → 3/2 | note:C4 ]",
  "[ 3/2 → 7/4 | note:D4 ]",
  "[ 7/4 → 2/1 | note:A3 ]",
  "[ 2/1 → 9/4 | note:C4 ]",
  "[ 9/4 → 5/2 | note:D4 ]",
  "[ 5/2 → 11/4 | note:A3 ]",
  "[ 11/4 → 3/1 | note:B3 ]",
  "[ 3/1 → 13/4 | note:D4 ]",
  "[ 13/4 → 7/2 | note:A3 ]",
  "[ 7/2 → 15/4 | note:B3 ]",
  "[ 15/4 → 4/1 | note:C4 ]",
]
`;

exports[`runs examples > example "iterBack" example index 0 1`] = `
[
  "[ 0/1 → 1/4 | note:A3 ]",
  "[ 1/4 → 1/2 | note:B3 ]",
  "[ 1/2 → 3/4 | note:C4 ]",
  "[ 3/4 → 1/1 | note:D4 ]",
  "[ 1/1 → 5/4 | note:D4 ]",
  "[ 5/4 → 3/2 | note:A3 ]",
  "[ 3/2 → 7/4 | note:B3 ]",
  "[ 7/4 → 2/1 | note:C4 ]",
  "[ 2/1 → 9/4 | note:C4 ]",
  "[ 9/4 → 5/2 | note:D4 ]",
  "[ 5/2 → 11/4 | note:A3 ]",
  "[ 11/4 → 3/1 | note:B3 ]",
  "[ 3/1 → 13/4 | note:B3 ]",
  "[ 13/4 → 7/2 | note:C4 ]",
  "[ 7/2 → 15/4 | note:D4 ]",
  "[ 15/4 → 4/1 | note:A3 ]",
]
`;

exports[`runs examples > example "jux" example index 0 1`] = `
[
  "[ 0/1 → 1/5 | s:lt pan:0 ]",
  "[ 0/1 → 1/5 | s:hh pan:1 ]",
  "[ 1/5 → 2/5 | s:ht pan:0 ]",
  "[ 1/5 → 2/5 | s:ht pan:1 ]",
  "[ 2/5 → 3/5 | s:mt pan:0 ]",
  "[ 2/5 → 3/5 | s:mt pan:1 ]",
  "[ 3/5 → 4/5 | s:ht pan:0 ]",
  "[ 3/5 → 4/5 | s:ht pan:1 ]",
  "[ 4/5 → 1/1 | s:hh pan:0 ]",
  "[ 4/5 → 1/1 | s:lt pan:1 ]",
  "[ 1/1 → 6/5 | s:lt pan:0 ]",
  "[ 1/1 → 6/5 | s:hh pan:1 ]",
  "[ 6/5 → 7/5 | s:ht pan:0 ]",
  "[ 6/5 → 7/5 | s:ht pan:1 ]",
  "[ 7/5 → 8/5 | s:mt pan:0 ]",
  "[ 7/5 → 8/5 | s:mt pan:1 ]",
  "[ 8/5 → 9/5 | s:ht pan:0 ]",
  "[ 8/5 → 9/5 | s:ht pan:1 ]",
  "[ 9/5 → 2/1 | s:hh pan:0 ]",
  "[ 9/5 → 2/1 | s:lt pan:1 ]",
  "[ 2/1 → 11/5 | s:lt pan:0 ]",
  "[ 2/1 → 11/5 | s:hh pan:1 ]",
  "[ 11/5 → 12/5 | s:ht pan:0 ]",
  "[ 11/5 → 12/5 | s:ht pan:1 ]",
  "[ 12/5 → 13/5 | s:mt pan:0 ]",
  "[ 12/5 → 13/5 | s:mt pan:1 ]",
  "[ 13/5 → 14/5 | s:ht pan:0 ]",
  "[ 13/5 → 14/5 | s:ht pan:1 ]",
  "[ 14/5 → 3/1 | s:hh pan:0 ]",
  "[ 14/5 → 3/1 | s:lt pan:1 ]",
  "[ 3/1 → 16/5 | s:lt pan:0 ]",
  "[ 3/1 → 16/5 | s:hh pan:1 ]",
  "[ 16/5 → 17/5 | s:ht pan:0 ]",
  "[ 16/5 → 17/5 | s:ht pan:1 ]",
  "[ 17/5 → 18/5 | s:mt pan:0 ]",
  "[ 17/5 → 18/5 | s:mt pan:1 ]",
  "[ 18/5 → 19/5 | s:ht pan:0 ]",
  "[ 18/5 → 19/5 | s:ht pan:1 ]",
  "[ 19/5 → 4/1 | s:hh pan:0 ]",
  "[ 19/5 → 4/1 | s:lt pan:1 ]",
]
`;

exports[`runs examples > example "juxBy" example index 0 1`] = `
[
  "[ 0/1 → 1/5 | s:lt pan:0.5 ]",
  "[ 0/1 → 1/5 | s:hh pan:0.5 ]",
  "[ 1/5 → 2/5 | s:ht pan:0.5 ]",
  "[ 1/5 → 2/5 | s:ht pan:0.5 ]",
  "[ 2/5 → 3/5 | s:mt pan:0.5 ]",
  "[ 2/5 → 3/5 | s:mt pan:0.5 ]",
  "[ 3/5 → 4/5 | s:ht pan:0.5 ]",
  "[ 3/5 → 4/5 | s:ht pan:0.5 ]",
  "[ 4/5 → 1/1 | s:hh pan:0.5 ]",
  "[ 4/5 → 1/1 | s:lt pan:0.5 ]",
  "[ 1/1 → 6/5 | s:lt pan:0.5 ]",
  "[ 1/1 → 6/5 | s:hh pan:0.5 ]",
  "[ 6/5 → 7/5 | s:ht pan:0.5 ]",
  "[ 6/5 → 7/5 | s:ht pan:0.5 ]",
  "[ 7/5 → 8/5 | s:mt pan:0.5 ]",
  "[ 7/5 → 8/5 | s:mt pan:0.5 ]",
  "[ 8/5 → 9/5 | s:ht pan:0.5 ]",
  "[ 8/5 → 9/5 | s:ht pan:0.5 ]",
  "[ 9/5 → 2/1 | s:hh pan:0.5 ]",
  "[ 9/5 → 2/1 | s:lt pan:0.5 ]",
  "[ 2/1 → 11/5 | s:lt pan:0.25 ]",
  "[ 2/1 → 11/5 | s:hh pan:0.75 ]",
  "[ 11/5 → 12/5 | s:ht pan:0.25 ]",
  "[ 11/5 → 12/5 | s:ht pan:0.75 ]",
  "[ 12/5 → 13/5 | s:mt pan:0.25 ]",
  "[ 12/5 → 13/5 | s:mt pan:0.75 ]",
  "[ 13/5 → 14/5 | s:ht pan:0.25 ]",
  "[ 13/5 → 14/5 | s:ht pan:0.75 ]",
  "[ 14/5 → 3/1 | s:hh pan:0.25 ]",
  "[ 14/5 → 3/1 | s:lt pan:0.75 ]",
  "[ 3/1 → 16/5 | s:lt pan:0.25 ]",
  "[ 3/1 → 16/5 | s:hh pan:0.75 ]",
  "[ 16/5 → 17/5 | s:ht pan:0.25 ]",
  "[ 16/5 → 17/5 | s:ht pan:0.75 ]",
  "[ 17/5 → 18/5 | s:mt pan:0.25 ]",
  "[ 17/5 → 18/5 | s:mt pan:0.75 ]",
  "[ 18/5 → 19/5 | s:ht pan:0.25 ]",
  "[ 18/5 → 19/5 | s:ht pan:0.75 ]",
  "[ 19/5 → 4/1 | s:hh pan:0.25 ]",
  "[ 19/5 → 4/1 | s:lt pan:0.75 ]",
]
`;

exports[`runs examples > example "lastOf" example index 0 1`] = `
[
  "[ 0/1 → 1/4 | note:c3 ]",
  "[ 1/4 → 1/2 | note:d3 ]",
  "[ 1/2 → 3/4 | note:e3 ]",
  "[ 3/4 → 1/1 | note:g3 ]",
  "[ 1/1 → 5/4 | note:c3 ]",
  "[ 5/4 → 3/2 | note:d3 ]",
  "[ 3/2 → 7/4 | note:e3 ]",
  "[ 7/4 → 2/1 | note:g3 ]",
  "[ 2/1 → 9/4 | note:c3 ]",
  "[ 9/4 → 5/2 | note:d3 ]",
  "[ 5/2 → 11/4 | note:e3 ]",
  "[ 11/4 → 3/1 | note:g3 ]",
  "[ 3/1 → 13/4 | note:g3 ]",
  "[ 13/4 → 7/2 | note:e3 ]",
  "[ 7/2 → 15/4 | note:d3 ]",
  "[ 15/4 → 4/1 | note:c3 ]",
]
`;

exports[`runs examples > example "late" example index 0 1`] = `
[
  "[ 0/1 → 1/2 | s:bd ]",
  "[ 1/10 → 3/5 | s:hh ]",
  "[ 1/1 → 3/2 | s:bd ]",
  "[ 11/10 → 8/5 | s:hh ]",
  "[ 2/1 → 5/2 | s:bd ]",
  "[ 21/10 → 13/5 | s:hh ]",
  "[ 3/1 → 7/2 | s:bd ]",
  "[ 31/10 → 18/5 | s:hh ]",
]
`;

exports[`runs examples > example "layer" example index 0 1`] = `
[
  "[ 0/1 → 1/4 | note:C3 ]",
  "[ 0/1 → 1/4 | note:Eb3 ]",
  "[ 1/4 → 1/2 | note:Eb3 ]",
  "[ 1/4 → 1/2 | note:G3 ]",
  "[ 1/2 → 3/4 | note:G3 ]",
  "[ 1/2 → 3/4 | note:Bb3 ]",
  "[ 3/4 → 1/1 | note:Bb3 ]",
  "[ 3/4 → 1/1 | note:D4 ]",
  "[ 5/4 → 3/2 | note:G3 ]",
  "[ 5/4 → 3/2 | note:Bb3 ]",
  "[ 7/4 → 2/1 | note:Eb3 ]",
  "[ 7/4 → 2/1 | note:G3 ]",
  "[ 2/1 → 9/4 | note:C3 ]",
  "[ 2/1 → 9/4 | note:Eb3 ]",
  "[ 9/4 → 5/2 | note:C3 ]",
  "[ 9/4 → 5/2 | note:Eb3 ]",
  "[ 5/2 → 11/4 | note:C3 ]",
  "[ 5/2 → 11/4 | note:Eb3 ]",
]
`;

exports[`runs examples > example "legato" example index 0 1`] = `
[
  "[ 0/1 → 1/32 | c4 ]",
  "[ 1/4 → 9/32 | eb4 ]",
  "[ 1/2 → 17/32 | g4 ]",
  "[ 3/4 → 25/32 | bb4 ]",
  "[ 1/1 → 17/16 | c4 ]",
  "[ 5/4 → 21/16 | eb4 ]",
  "[ 3/2 → 25/16 | g4 ]",
  "[ 7/4 → 29/16 | bb4 ]",
  "[ 2/1 → 17/8 | c4 ]",
  "[ 9/4 → 19/8 | eb4 ]",
  "[ 5/2 → 21/8 | g4 ]",
  "[ 11/4 → 23/8 | bb4 ]",
  "[ 3/1 → 51/16 | c4 ]",
  "[ 13/4 → 55/16 | eb4 ]",
  "[ 7/2 → 59/16 | g4 ]",
  "[ 15/4 → 63/16 | bb4 ]",
]
`;

exports[`runs examples > example "legato" example index 0 2`] = `
[
  "[ 0/1 → 1/16 | note:c3 ]",
  "[ 1/4 → 5/16 | note:eb3 ]",
  "[ 1/2 → 9/16 | note:g3 ]",
  "[ 3/4 → 13/16 | note:c4 ]",
  "[ 1/1 → 9/8 | note:c3 ]",
  "[ 5/4 → 11/8 | note:eb3 ]",
  "[ 3/2 → 13/8 | note:g3 ]",
  "[ 7/4 → 15/8 | note:c4 ]",
  "[ 2/1 → 9/4 | note:c3 ]",
  "[ 9/4 → 5/2 | note:eb3 ]",
  "[ 5/2 → 11/4 | note:g3 ]",
  "[ 11/4 → 3/1 | note:c4 ]",
  "[ 3/1 → 7/2 | note:c3 ]",
  "[ 13/4 → 15/4 | note:eb3 ]",
  "[ 7/2 → 4/1 | note:g3 ]",
  "[ 15/4 → 17/4 | note:c4 ]",
]
`;

exports[`runs examples > example "leslie" example index 0 1`] = `
[
  "[ 0/1 → 1/1 | n:0 s:supersquare leslie:0 ]",
  "[ 0/1 → 1/1 | n:4 s:supersquare leslie:0 ]",
  "[ 0/1 → 1/1 | n:7 s:supersquare leslie:0 ]",
  "[ 1/1 → 2/1 | n:0 s:supersquare leslie:0.4 ]",
  "[ 1/1 → 2/1 | n:4 s:supersquare leslie:0.4 ]",
  "[ 1/1 → 2/1 | n:7 s:supersquare leslie:0.4 ]",
  "[ 2/1 → 3/1 | n:0 s:supersquare leslie:0.6 ]",
  "[ 2/1 → 3/1 | n:4 s:supersquare leslie:0.6 ]",
  "[ 2/1 → 3/1 | n:7 s:supersquare leslie:0.6 ]",
  "[ 3/1 → 4/1 | n:0 s:supersquare leslie:1 ]",
  "[ 3/1 → 4/1 | n:4 s:supersquare leslie:1 ]",
  "[ 3/1 → 4/1 | n:7 s:supersquare leslie:1 ]",
]
`;

exports[`runs examples > example "linger" example index 0 1`] = `
[
  "[ 0/1 → 1/4 | s:lt ]",
  "[ 0/1 → 1/4 | s:hh ]",
  "[ 1/4 → 1/2 | s:ht ]",
  "[ 1/4 → 1/2 | s:oh ]",
  "[ 1/2 → 3/4 | s:mt ]",
  "[ 1/2 → 3/4 | s:hh ]",
  "[ 3/4 → 1/1 | s:cp ]",
  "[ 3/4 → 1/1 | s:oh ]",
  "[ 1/1 → 5/4 | s:lt ]",
  "[ 1/1 → 5/4 | s:hh ]",
  "[ 5/4 → 3/2 | s:ht ]",
  "[ 5/4 → 3/2 | s:oh ]",
  "[ 3/2 → 7/4 | s:lt ]",
  "[ 3/2 → 7/4 | s:hh ]",
  "[ 7/4 → 2/1 | s:ht ]",
  "[ 7/4 → 2/1 | s:oh ]",
  "[ 2/1 → 9/4 | s:lt ]",
  "[ 2/1 → 9/4 | s:hh ]",
  "[ 9/4 → 5/2 | s:lt ]",
  "[ 9/4 → 5/2 | s:hh ]",
  "[ 5/2 → 11/4 | s:lt ]",
  "[ 5/2 → 11/4 | s:hh ]",
  "[ 11/4 → 3/1 | s:lt ]",
  "[ 11/4 → 3/1 | s:hh ]",
  "[ (3/1 → 25/8) ⇝ 13/4 | s:lt ]",
  "[ (3/1 → 25/8) ⇝ 13/4 | s:hh ]",
  "[ (25/8 → 13/4) ⇝ 27/8 | s:lt ]",
  "[ (25/8 → 13/4) ⇝ 27/8 | s:hh ]",
  "[ (13/4 → 27/8) ⇝ 7/2 | s:lt ]",
  "[ (13/4 → 27/8) ⇝ 7/2 | s:hh ]",
  "[ (27/8 → 7/2) ⇝ 29/8 | s:lt ]",
  "[ (27/8 → 7/2) ⇝ 29/8 | s:hh ]",
  "[ (7/2 → 29/8) ⇝ 15/4 | s:lt ]",
  "[ (7/2 → 29/8) ⇝ 15/4 | s:hh ]",
  "[ (29/8 → 15/4) ⇝ 31/8 | s:lt ]",
  "[ (29/8 → 15/4) ⇝ 31/8 | s:hh ]",
  "[ (15/4 → 31/8) ⇝ 4/1 | s:lt ]",
  "[ (15/4 → 31/8) ⇝ 4/1 | s:hh ]",
  "[ (31/8 → 4/1) ⇝ 33/8 | s:lt ]",
  "[ (31/8 → 4/1) ⇝ 33/8 | s:hh ]",
]
`;

exports[`runs examples > example "loop" example index 0 1`] = `
[
  "[ 0/1 → 1/1 | s:bd loop:1 ]",
  "[ 1/1 → 2/1 | s:bd loop:2 ]",
  "[ 2/1 → 3/1 | s:bd loop:3 ]",
  "[ 3/1 → 4/1 | s:bd loop:4 ]",
]
`;

exports[`runs examples > example "loopAt" example index 0 1`] = `
[
  "[ (0/1 → 1/1) ⇝ 4/1 | s:rhodes speed:0.25 unit:c ]",
  "[ 0/1 ⇜ (1/1 → 2/1) ⇝ 4/1 | s:rhodes speed:0.25 unit:c ]",
  "[ 0/1 ⇜ (2/1 → 3/1) ⇝ 4/1 | s:rhodes speed:0.25 unit:c ]",
  "[ 0/1 ⇜ (3/1 → 4/1) | s:rhodes speed:0.25 unit:c ]",
]
`;

exports[`runs examples > example "loopAtCps" example index 0 1`] = `
[
  "[ (0/1 → 1/1) ⇝ 4/1 | s:rhodes speed:0.375 unit:c cps:1.5 ]",
  "[ 0/1 ⇜ (1/1 → 2/1) ⇝ 4/1 | s:rhodes speed:0.375 unit:c cps:1.5 ]",
  "[ 0/1 ⇜ (2/1 → 3/1) ⇝ 4/1 | s:rhodes speed:0.375 unit:c cps:1.5 ]",
  "[ 0/1 ⇜ (3/1 → 4/1) | s:rhodes speed:0.375 unit:c cps:1.5 ]",
]
`;

<<<<<<< HEAD
exports[`runs examples > example "loopBegin" example index 0 1`] = `
[
  "[ 0/1 → 1/1 | s:numbers loopBegin:0 loop:1 ]",
  "[ 1/1 → 2/1 | s:numbers loopBegin:0.25 loop:1 ]",
  "[ 2/1 → 3/1 | s:numbers loopBegin:0.5 loop:1 ]",
  "[ 3/1 → 4/1 | s:numbers loopBegin:0.75 loop:1 ]",
]
`;

exports[`runs examples > example "loopEnd" example index 0 1`] = `
[
  "[ 0/1 → 1/1 | s:numbers loopEnd:0 loop:1 ]",
  "[ 1/1 → 2/1 | s:numbers loopEnd:0.25 loop:1 ]",
  "[ 2/1 → 3/1 | s:numbers loopEnd:0.5 loop:1 ]",
  "[ 3/1 → 4/1 | s:numbers loopEnd:0.75 loop:1 ]",
=======
exports[`runs examples > example "lpattack" example index 0 1`] = `
[
  "[ 0/1 → 1/1 | note:c2 s:sawtooth cutoff:500 lpattack:0.5 lpenv:4 ]",
  "[ 1/1 → 2/1 | note:e2 s:sawtooth cutoff:500 lpattack:0.5 lpenv:4 ]",
  "[ 2/1 → 3/1 | note:f2 s:sawtooth cutoff:500 lpattack:0.5 lpenv:4 ]",
  "[ 3/1 → 4/1 | note:g2 s:sawtooth cutoff:500 lpattack:0.5 lpenv:4 ]",
]
`;

exports[`runs examples > example "lpdecay" example index 0 1`] = `
[
  "[ 0/1 → 1/1 | note:c2 s:sawtooth cutoff:500 lpdecay:0.5 lpsustain:0.2 lpenv:4 ]",
  "[ 1/1 → 2/1 | note:e2 s:sawtooth cutoff:500 lpdecay:0.5 lpsustain:0.2 lpenv:4 ]",
  "[ 2/1 → 3/1 | note:f2 s:sawtooth cutoff:500 lpdecay:0.5 lpsustain:0.2 lpenv:4 ]",
  "[ 3/1 → 4/1 | note:g2 s:sawtooth cutoff:500 lpdecay:0.5 lpsustain:0.2 lpenv:4 ]",
]
`;

exports[`runs examples > example "lpenv" example index 0 1`] = `
[
  "[ 0/1 → 1/1 | note:c2 s:sawtooth cutoff:500 lpattack:0.5 lpenv:4 ]",
  "[ 1/1 → 2/1 | note:e2 s:sawtooth cutoff:500 lpattack:0.5 lpenv:4 ]",
  "[ 2/1 → 3/1 | note:f2 s:sawtooth cutoff:500 lpattack:0.5 lpenv:4 ]",
  "[ 3/1 → 4/1 | note:g2 s:sawtooth cutoff:500 lpattack:0.5 lpenv:4 ]",
>>>>>>> 4fecad16
]
`;

exports[`runs examples > example "lpf" example index 0 1`] = `
[
  "[ 0/1 → 1/3 | s:hh cutoff:4000 ]",
  "[ 0/1 → 1/2 | s:bd cutoff:4000 ]",
  "[ 1/3 → 2/3 | s:hh cutoff:4000 ]",
  "[ 1/2 → 1/1 | s:sd cutoff:4000 ]",
  "[ 2/3 → 1/1 | s:hh cutoff:4000 ]",
  "[ 1/1 → 4/3 | s:hh cutoff:2000 ]",
  "[ 1/1 → 3/2 | s:bd cutoff:2000 ]",
  "[ 4/3 → 5/3 | s:hh cutoff:2000 ]",
  "[ 3/2 → 2/1 | s:sd cutoff:2000 ]",
  "[ 5/3 → 2/1 | s:hh cutoff:2000 ]",
  "[ 2/1 → 7/3 | s:hh cutoff:1000 ]",
  "[ 2/1 → 5/2 | s:bd cutoff:1000 ]",
  "[ 7/3 → 8/3 | s:hh cutoff:1000 ]",
  "[ 5/2 → 3/1 | s:sd cutoff:1000 ]",
  "[ 8/3 → 3/1 | s:hh cutoff:1000 ]",
  "[ 3/1 → 10/3 | s:hh cutoff:500 ]",
  "[ 3/1 → 7/2 | s:bd cutoff:500 ]",
  "[ 10/3 → 11/3 | s:hh cutoff:500 ]",
  "[ 7/2 → 4/1 | s:sd cutoff:500 ]",
  "[ 11/3 → 4/1 | s:hh cutoff:500 ]",
]
`;

exports[`runs examples > example "lpf" example index 1 1`] = `
[
  "[ 0/1 → 1/8 | s:bd cutoff:1000 resonance:0 ]",
  "[ 1/8 → 1/4 | s:bd cutoff:1000 resonance:0 ]",
  "[ 1/4 → 3/8 | s:bd cutoff:1000 resonance:10 ]",
  "[ 3/8 → 1/2 | s:bd cutoff:1000 resonance:10 ]",
  "[ 1/2 → 5/8 | s:bd cutoff:1000 resonance:20 ]",
  "[ 5/8 → 3/4 | s:bd cutoff:1000 resonance:20 ]",
  "[ 3/4 → 7/8 | s:bd cutoff:1000 resonance:30 ]",
  "[ 7/8 → 1/1 | s:bd cutoff:1000 resonance:30 ]",
  "[ 1/1 → 9/8 | s:bd cutoff:1000 resonance:0 ]",
  "[ 9/8 → 5/4 | s:bd cutoff:1000 resonance:0 ]",
  "[ 5/4 → 11/8 | s:bd cutoff:1000 resonance:10 ]",
  "[ 11/8 → 3/2 | s:bd cutoff:1000 resonance:10 ]",
  "[ 3/2 → 13/8 | s:bd cutoff:1000 resonance:20 ]",
  "[ 13/8 → 7/4 | s:bd cutoff:1000 resonance:20 ]",
  "[ 7/4 → 15/8 | s:bd cutoff:1000 resonance:30 ]",
  "[ 15/8 → 2/1 | s:bd cutoff:1000 resonance:30 ]",
  "[ 2/1 → 17/8 | s:bd cutoff:1000 resonance:0 ]",
  "[ 17/8 → 9/4 | s:bd cutoff:1000 resonance:0 ]",
  "[ 9/4 → 19/8 | s:bd cutoff:1000 resonance:10 ]",
  "[ 19/8 → 5/2 | s:bd cutoff:1000 resonance:10 ]",
  "[ 5/2 → 21/8 | s:bd cutoff:1000 resonance:20 ]",
  "[ 21/8 → 11/4 | s:bd cutoff:1000 resonance:20 ]",
  "[ 11/4 → 23/8 | s:bd cutoff:1000 resonance:30 ]",
  "[ 23/8 → 3/1 | s:bd cutoff:1000 resonance:30 ]",
  "[ 3/1 → 25/8 | s:bd cutoff:1000 resonance:0 ]",
  "[ 25/8 → 13/4 | s:bd cutoff:1000 resonance:0 ]",
  "[ 13/4 → 27/8 | s:bd cutoff:1000 resonance:10 ]",
  "[ 27/8 → 7/2 | s:bd cutoff:1000 resonance:10 ]",
  "[ 7/2 → 29/8 | s:bd cutoff:1000 resonance:20 ]",
  "[ 29/8 → 15/4 | s:bd cutoff:1000 resonance:20 ]",
  "[ 15/4 → 31/8 | s:bd cutoff:1000 resonance:30 ]",
  "[ 31/8 → 4/1 | s:bd cutoff:1000 resonance:30 ]",
]
`;

exports[`runs examples > example "lpq" example index 0 1`] = `
[
  "[ 0/1 → 1/4 | s:hh cutoff:2000 resonance:0 ]",
  "[ 0/1 → 1/2 | s:bd cutoff:2000 resonance:0 ]",
  "[ 1/4 → 1/2 | s:hh cutoff:2000 resonance:0 ]",
  "[ 1/2 → 3/4 | s:hh cutoff:2000 resonance:0 ]",
  "[ 1/2 → 1/1 | s:sd cutoff:2000 resonance:0 ]",
  "[ 3/4 → 1/1 | s:hh cutoff:2000 resonance:0 ]",
  "[ 1/1 → 5/4 | s:hh cutoff:2000 resonance:10 ]",
  "[ 1/1 → 3/2 | s:bd cutoff:2000 resonance:10 ]",
  "[ 5/4 → 3/2 | s:hh cutoff:2000 resonance:10 ]",
  "[ 3/2 → 7/4 | s:hh cutoff:2000 resonance:10 ]",
  "[ 3/2 → 2/1 | s:sd cutoff:2000 resonance:10 ]",
  "[ 7/4 → 2/1 | s:hh cutoff:2000 resonance:10 ]",
  "[ 2/1 → 9/4 | s:hh cutoff:2000 resonance:20 ]",
  "[ 2/1 → 5/2 | s:bd cutoff:2000 resonance:20 ]",
  "[ 9/4 → 5/2 | s:hh cutoff:2000 resonance:20 ]",
  "[ 5/2 → 11/4 | s:hh cutoff:2000 resonance:20 ]",
  "[ 5/2 → 3/1 | s:sd cutoff:2000 resonance:20 ]",
  "[ 11/4 → 3/1 | s:hh cutoff:2000 resonance:20 ]",
  "[ 3/1 → 13/4 | s:hh cutoff:2000 resonance:30 ]",
  "[ 3/1 → 7/2 | s:bd cutoff:2000 resonance:30 ]",
  "[ 13/4 → 7/2 | s:hh cutoff:2000 resonance:30 ]",
  "[ 7/2 → 15/4 | s:hh cutoff:2000 resonance:30 ]",
  "[ 7/2 → 4/1 | s:sd cutoff:2000 resonance:30 ]",
  "[ 15/4 → 4/1 | s:hh cutoff:2000 resonance:30 ]",
]
`;

exports[`runs examples > example "lprelease" example index 0 1`] = `
[
  "[ 0/1 → 1/1 | note:c2 s:sawtooth clip:0.5 cutoff:500 lpenv:4 lprelease:0.5 release:0.5 ]",
  "[ 1/1 → 2/1 | note:e2 s:sawtooth clip:0.5 cutoff:500 lpenv:4 lprelease:0.5 release:0.5 ]",
  "[ 2/1 → 3/1 | note:f2 s:sawtooth clip:0.5 cutoff:500 lpenv:4 lprelease:0.5 release:0.5 ]",
  "[ 3/1 → 4/1 | note:g2 s:sawtooth clip:0.5 cutoff:500 lpenv:4 lprelease:0.5 release:0.5 ]",
]
`;

exports[`runs examples > example "lpsustain" example index 0 1`] = `
[
  "[ 0/1 → 1/1 | note:c2 s:sawtooth cutoff:500 lpdecay:0.5 lpsustain:0 lpenv:4 ]",
  "[ 1/1 → 2/1 | note:e2 s:sawtooth cutoff:500 lpdecay:0.5 lpsustain:0 lpenv:4 ]",
  "[ 2/1 → 3/1 | note:f2 s:sawtooth cutoff:500 lpdecay:0.5 lpsustain:0 lpenv:4 ]",
  "[ 3/1 → 4/1 | note:g2 s:sawtooth cutoff:500 lpdecay:0.5 lpsustain:0 lpenv:4 ]",
]
`;

exports[`runs examples > example "lrate" example index 0 1`] = `
[
  "[ 0/1 → 1/1 | n:0 s:supersquare leslie:1 lrate:1 ]",
  "[ 0/1 → 1/1 | n:4 s:supersquare leslie:1 lrate:1 ]",
  "[ 0/1 → 1/1 | n:7 s:supersquare leslie:1 lrate:1 ]",
  "[ 1/1 → 2/1 | n:0 s:supersquare leslie:1 lrate:2 ]",
  "[ 1/1 → 2/1 | n:4 s:supersquare leslie:1 lrate:2 ]",
  "[ 1/1 → 2/1 | n:7 s:supersquare leslie:1 lrate:2 ]",
  "[ 2/1 → 3/1 | n:0 s:supersquare leslie:1 lrate:4 ]",
  "[ 2/1 → 3/1 | n:4 s:supersquare leslie:1 lrate:4 ]",
  "[ 2/1 → 3/1 | n:7 s:supersquare leslie:1 lrate:4 ]",
  "[ 3/1 → 4/1 | n:0 s:supersquare leslie:1 lrate:8 ]",
  "[ 3/1 → 4/1 | n:4 s:supersquare leslie:1 lrate:8 ]",
  "[ 3/1 → 4/1 | n:7 s:supersquare leslie:1 lrate:8 ]",
]
`;

exports[`runs examples > example "lsize" example index 0 1`] = `
[
  "[ 0/1 → 1/1 | n:0 s:supersquare leslie:1 lrate:2 lsize:0.1 ]",
  "[ 0/1 → 1/1 | n:4 s:supersquare leslie:1 lrate:2 lsize:0.1 ]",
  "[ 0/1 → 1/1 | n:7 s:supersquare leslie:1 lrate:2 lsize:0.1 ]",
  "[ 1/1 → 2/1 | n:0 s:supersquare leslie:1 lrate:2 lsize:0.5 ]",
  "[ 1/1 → 2/1 | n:4 s:supersquare leslie:1 lrate:2 lsize:0.5 ]",
  "[ 1/1 → 2/1 | n:7 s:supersquare leslie:1 lrate:2 lsize:0.5 ]",
  "[ 2/1 → 3/1 | n:0 s:supersquare leslie:1 lrate:2 lsize:1 ]",
  "[ 2/1 → 3/1 | n:4 s:supersquare leslie:1 lrate:2 lsize:1 ]",
  "[ 2/1 → 3/1 | n:7 s:supersquare leslie:1 lrate:2 lsize:1 ]",
  "[ 3/1 → 4/1 | n:0 s:supersquare leslie:1 lrate:2 lsize:0.1 ]",
  "[ 3/1 → 4/1 | n:4 s:supersquare leslie:1 lrate:2 lsize:0.1 ]",
  "[ 3/1 → 4/1 | n:7 s:supersquare leslie:1 lrate:2 lsize:0.1 ]",
]
`;

exports[`runs examples > example "mask" example index 0 1`] = `
[
  "[ 0/1 → 1/2 | note:c ]",
  "[ 1/2 → 1/1 | note:eb ]",
  "[ 1/2 → 1/1 | note:g ]",
  "[ 1/1 → 3/2 | note:d ]",
  "[ 3/2 → 2/1 | note:eb ]",
  "[ 3/2 → 2/1 | note:g ]",
  "[ 3/1 → 7/2 | note:d ]",
  "[ 7/2 → 4/1 | note:eb ]",
  "[ 7/2 → 4/1 | note:g ]",
]
`;

exports[`runs examples > example "mul" example index 0 1`] = `
[
  "[ 0/1 → 1/3 | freq:150 ]",
  "[ 1/3 → 2/3 | freq:225 ]",
  "[ 2/3 → 1/1 | freq:249 ]",
  "[ 2/3 → 1/1 | freq:300 ]",
  "[ 1/1 → 4/3 | freq:150 ]",
  "[ 4/3 → 5/3 | freq:225 ]",
  "[ 5/3 → 2/1 | freq:249 ]",
  "[ 5/3 → 2/1 | freq:349.5 ]",
  "[ 2/1 → 7/3 | freq:150 ]",
  "[ 7/3 → 8/3 | freq:225 ]",
  "[ 8/3 → 3/1 | freq:249 ]",
  "[ 8/3 → 3/1 | freq:300 ]",
  "[ 3/1 → 10/3 | freq:150 ]",
  "[ 10/3 → 11/3 | freq:225 ]",
  "[ 11/3 → 4/1 | freq:249 ]",
  "[ 11/3 → 4/1 | freq:349.5 ]",
]
`;

exports[`runs examples > example "n" example index 0 1`] = `
[
  "[ 0/1 → 1/3 | s:hh n:0 ]",
  "[ 0/1 → 1/2 | s:bd n:0 ]",
  "[ 1/3 → 2/3 | s:hh n:0 ]",
  "[ 1/2 → 1/1 | s:sd n:0 ]",
  "[ 2/3 → 1/1 | s:hh n:0 ]",
  "[ 1/1 → 4/3 | s:hh n:1 ]",
  "[ 1/1 → 3/2 | s:bd n:1 ]",
  "[ 4/3 → 5/3 | s:hh n:1 ]",
  "[ 3/2 → 2/1 | s:sd n:1 ]",
  "[ 5/3 → 2/1 | s:hh n:1 ]",
  "[ 2/1 → 7/3 | s:hh n:0 ]",
  "[ 2/1 → 5/2 | s:bd n:0 ]",
  "[ 7/3 → 8/3 | s:hh n:0 ]",
  "[ 5/2 → 3/1 | s:sd n:0 ]",
  "[ 8/3 → 3/1 | s:hh n:0 ]",
  "[ 3/1 → 10/3 | s:hh n:1 ]",
  "[ 3/1 → 7/2 | s:bd n:1 ]",
  "[ 10/3 → 11/3 | s:hh n:1 ]",
  "[ 7/2 → 4/1 | s:sd n:1 ]",
  "[ 11/3 → 4/1 | s:hh n:1 ]",
]
`;

exports[`runs examples > example "never" example index 0 1`] = `
[
  "[ 0/1 → 1/8 | s:hh ]",
  "[ 1/8 → 1/4 | s:hh ]",
  "[ 1/4 → 3/8 | s:hh ]",
  "[ 3/8 → 1/2 | s:hh ]",
  "[ 1/2 → 5/8 | s:hh ]",
  "[ 5/8 → 3/4 | s:hh ]",
  "[ 3/4 → 7/8 | s:hh ]",
  "[ 7/8 → 1/1 | s:hh ]",
  "[ 1/1 → 9/8 | s:hh ]",
  "[ 9/8 → 5/4 | s:hh ]",
  "[ 5/4 → 11/8 | s:hh ]",
  "[ 11/8 → 3/2 | s:hh ]",
  "[ 3/2 → 13/8 | s:hh ]",
  "[ 13/8 → 7/4 | s:hh ]",
  "[ 7/4 → 15/8 | s:hh ]",
  "[ 15/8 → 2/1 | s:hh ]",
  "[ 2/1 → 17/8 | s:hh ]",
  "[ 17/8 → 9/4 | s:hh ]",
  "[ 9/4 → 19/8 | s:hh ]",
  "[ 19/8 → 5/2 | s:hh ]",
  "[ 5/2 → 21/8 | s:hh ]",
  "[ 21/8 → 11/4 | s:hh ]",
  "[ 11/4 → 23/8 | s:hh ]",
  "[ 23/8 → 3/1 | s:hh ]",
  "[ 3/1 → 25/8 | s:hh ]",
  "[ 25/8 → 13/4 | s:hh ]",
  "[ 13/4 → 27/8 | s:hh ]",
  "[ 27/8 → 7/2 | s:hh ]",
  "[ 7/2 → 29/8 | s:hh ]",
  "[ 29/8 → 15/4 | s:hh ]",
  "[ 15/4 → 31/8 | s:hh ]",
  "[ 31/8 → 4/1 | s:hh ]",
]
`;

exports[`runs examples > example "note" example index 0 1`] = `
[
  "[ 0/1 → 1/4 | note:c ]",
  "[ 1/4 → 1/2 | note:a ]",
  "[ 1/2 → 3/4 | note:f ]",
  "[ 3/4 → 1/1 | note:e ]",
  "[ 1/1 → 5/4 | note:c ]",
  "[ 5/4 → 3/2 | note:a ]",
  "[ 3/2 → 7/4 | note:f ]",
  "[ 7/4 → 2/1 | note:e ]",
  "[ 2/1 → 9/4 | note:c ]",
  "[ 9/4 → 5/2 | note:a ]",
  "[ 5/2 → 11/4 | note:f ]",
  "[ 11/4 → 3/1 | note:e ]",
  "[ 3/1 → 13/4 | note:c ]",
  "[ 13/4 → 7/2 | note:a ]",
  "[ 7/2 → 15/4 | note:f ]",
  "[ 15/4 → 4/1 | note:e ]",
]
`;

exports[`runs examples > example "note" example index 1 1`] = `
[
  "[ 0/1 → 1/4 | note:c4 ]",
  "[ 1/4 → 1/2 | note:a4 ]",
  "[ 1/2 → 3/4 | note:f4 ]",
  "[ 3/4 → 1/1 | note:e4 ]",
  "[ 1/1 → 5/4 | note:c4 ]",
  "[ 5/4 → 3/2 | note:a4 ]",
  "[ 3/2 → 7/4 | note:f4 ]",
  "[ 7/4 → 2/1 | note:e4 ]",
  "[ 2/1 → 9/4 | note:c4 ]",
  "[ 9/4 → 5/2 | note:a4 ]",
  "[ 5/2 → 11/4 | note:f4 ]",
  "[ 11/4 → 3/1 | note:e4 ]",
  "[ 3/1 → 13/4 | note:c4 ]",
  "[ 13/4 → 7/2 | note:a4 ]",
  "[ 7/2 → 15/4 | note:f4 ]",
  "[ 15/4 → 4/1 | note:e4 ]",
]
`;

exports[`runs examples > example "note" example index 2 1`] = `
[
  "[ 0/1 → 1/4 | note:60 ]",
  "[ 1/4 → 1/2 | note:69 ]",
  "[ 1/2 → 3/4 | note:65 ]",
  "[ 3/4 → 1/1 | note:64 ]",
  "[ 1/1 → 5/4 | note:60 ]",
  "[ 5/4 → 3/2 | note:69 ]",
  "[ 3/2 → 7/4 | note:65 ]",
  "[ 7/4 → 2/1 | note:64 ]",
  "[ 2/1 → 9/4 | note:60 ]",
  "[ 9/4 → 5/2 | note:69 ]",
  "[ 5/2 → 11/4 | note:65 ]",
  "[ 11/4 → 3/1 | note:64 ]",
  "[ 3/1 → 13/4 | note:60 ]",
  "[ 13/4 → 7/2 | note:69 ]",
  "[ 7/2 → 15/4 | note:65 ]",
  "[ 15/4 → 4/1 | note:64 ]",
]
`;

exports[`runs examples > example "octave" example index 0 1`] = `
[
  "[ 0/1 → 1/1 | n:0 s:supersquare octave:3 ]",
  "[ 0/1 → 1/1 | n:4 s:supersquare octave:3 ]",
  "[ 0/1 → 1/1 | n:7 s:supersquare octave:3 ]",
  "[ 1/1 → 2/1 | n:0 s:supersquare octave:4 ]",
  "[ 1/1 → 2/1 | n:4 s:supersquare octave:4 ]",
  "[ 1/1 → 2/1 | n:7 s:supersquare octave:4 ]",
  "[ 2/1 → 3/1 | n:0 s:supersquare octave:5 ]",
  "[ 2/1 → 3/1 | n:4 s:supersquare octave:5 ]",
  "[ 2/1 → 3/1 | n:7 s:supersquare octave:5 ]",
  "[ 3/1 → 4/1 | n:0 s:supersquare octave:6 ]",
  "[ 3/1 → 4/1 | n:4 s:supersquare octave:6 ]",
  "[ 3/1 → 4/1 | n:7 s:supersquare octave:6 ]",
]
`;

exports[`runs examples > example "off" example index 0 1`] = `
[
  "[ -5/24 ⇜ (0/1 → 1/8) | note:62 ]",
  "[ 0/1 → 1/3 | note:c3 ]",
  "[ 1/8 → 11/24 | note:55 ]",
  "[ 1/3 → 2/3 | note:eb3 ]",
  "[ 11/24 → 19/24 | note:58 ]",
  "[ 2/3 → 1/1 | note:g3 ]",
  "[ (19/24 → 1/1) ⇝ 9/8 | note:62 ]",
  "[ 19/24 ⇜ (1/1 → 9/8) | note:62 ]",
  "[ 1/1 → 4/3 | note:c3 ]",
  "[ 9/8 → 35/24 | note:55 ]",
  "[ 4/3 → 5/3 | note:eb3 ]",
  "[ 35/24 → 43/24 | note:58 ]",
  "[ 5/3 → 2/1 | note:g3 ]",
  "[ (43/24 → 2/1) ⇝ 17/8 | note:62 ]",
  "[ 43/24 ⇜ (2/1 → 17/8) | note:62 ]",
  "[ 2/1 → 7/3 | note:c3 ]",
  "[ 17/8 → 59/24 | note:55 ]",
  "[ 7/3 → 8/3 | note:eb3 ]",
  "[ 59/24 → 67/24 | note:58 ]",
  "[ 8/3 → 3/1 | note:g3 ]",
  "[ (67/24 → 3/1) ⇝ 25/8 | note:62 ]",
  "[ 67/24 ⇜ (3/1 → 25/8) | note:62 ]",
  "[ 3/1 → 10/3 | note:c3 ]",
  "[ 25/8 → 83/24 | note:55 ]",
  "[ 10/3 → 11/3 | note:eb3 ]",
  "[ 83/24 → 91/24 | note:58 ]",
  "[ 11/3 → 4/1 | note:g3 ]",
  "[ (91/24 → 4/1) ⇝ 33/8 | note:62 ]",
]
`;

exports[`runs examples > example "often" example index 0 1`] = `
[
  "[ 0/1 → 1/8 | s:hh ]",
  "[ 1/8 → 1/4 | s:hh speed:0.5 ]",
  "[ 1/4 → 3/8 | s:hh speed:0.5 ]",
  "[ 3/8 → 1/2 | s:hh speed:0.5 ]",
  "[ 1/2 → 5/8 | s:hh speed:0.5 ]",
  "[ 5/8 → 3/4 | s:hh speed:0.5 ]",
  "[ 3/4 → 7/8 | s:hh ]",
  "[ 7/8 → 1/1 | s:hh speed:0.5 ]",
  "[ 1/1 → 9/8 | s:hh speed:0.5 ]",
  "[ 9/8 → 5/4 | s:hh speed:0.5 ]",
  "[ 5/4 → 11/8 | s:hh speed:0.5 ]",
  "[ 11/8 → 3/2 | s:hh speed:0.5 ]",
  "[ 3/2 → 13/8 | s:hh speed:0.5 ]",
  "[ 13/8 → 7/4 | s:hh speed:0.5 ]",
  "[ 7/4 → 15/8 | s:hh speed:0.5 ]",
  "[ 15/8 → 2/1 | s:hh ]",
  "[ 2/1 → 17/8 | s:hh speed:0.5 ]",
  "[ 17/8 → 9/4 | s:hh speed:0.5 ]",
  "[ 9/4 → 19/8 | s:hh speed:0.5 ]",
  "[ 19/8 → 5/2 | s:hh speed:0.5 ]",
  "[ 5/2 → 21/8 | s:hh speed:0.5 ]",
  "[ 21/8 → 11/4 | s:hh speed:0.5 ]",
  "[ 11/4 → 23/8 | s:hh ]",
  "[ 23/8 → 3/1 | s:hh speed:0.5 ]",
  "[ 3/1 → 25/8 | s:hh speed:0.5 ]",
  "[ 25/8 → 13/4 | s:hh ]",
  "[ 13/4 → 27/8 | s:hh speed:0.5 ]",
  "[ 27/8 → 7/2 | s:hh ]",
  "[ 7/2 → 29/8 | s:hh ]",
  "[ 29/8 → 15/4 | s:hh ]",
  "[ 15/4 → 31/8 | s:hh speed:0.5 ]",
  "[ 31/8 → 4/1 | s:hh speed:0.5 ]",
]
`;

exports[`runs examples > example "orbit" example index 0 1`] = `
[
  "[ 0/1 → 1/3 | s:hh delay:0.5 delaytime:0.25 orbit:1 ]",
  "[ 1/3 → 2/3 | s:hh delay:0.5 delaytime:0.25 orbit:1 ]",
  "[ 1/2 → 1/1 | s:sd delay:0.5 delaytime:0.125 orbit:2 ]",
  "[ 2/3 → 1/1 | s:hh delay:0.5 delaytime:0.25 orbit:1 ]",
  "[ 1/1 → 4/3 | s:hh delay:0.5 delaytime:0.25 orbit:1 ]",
  "[ 4/3 → 5/3 | s:hh delay:0.5 delaytime:0.25 orbit:1 ]",
  "[ 3/2 → 2/1 | s:sd delay:0.5 delaytime:0.125 orbit:2 ]",
  "[ 5/3 → 2/1 | s:hh delay:0.5 delaytime:0.25 orbit:1 ]",
  "[ 2/1 → 7/3 | s:hh delay:0.5 delaytime:0.25 orbit:1 ]",
  "[ 7/3 → 8/3 | s:hh delay:0.5 delaytime:0.25 orbit:1 ]",
  "[ 5/2 → 3/1 | s:sd delay:0.5 delaytime:0.125 orbit:2 ]",
  "[ 8/3 → 3/1 | s:hh delay:0.5 delaytime:0.25 orbit:1 ]",
  "[ 3/1 → 10/3 | s:hh delay:0.5 delaytime:0.25 orbit:1 ]",
  "[ 10/3 → 11/3 | s:hh delay:0.5 delaytime:0.25 orbit:1 ]",
  "[ 7/2 → 4/1 | s:sd delay:0.5 delaytime:0.125 orbit:2 ]",
  "[ 11/3 → 4/1 | s:hh delay:0.5 delaytime:0.25 orbit:1 ]",
]
`;

exports[`runs examples > example "outside" example index 0 1`] = `
[
  "[ 0/1 → 1/1 | note:A3 ]",
  "[ 1/1 → 3/2 | note:G3 ]",
  "[ 3/2 → 2/1 | note:F3 ]",
  "[ 2/1 → 3/1 | note:E3 ]",
  "[ 3/1 → 7/2 | note:D3 ]",
  "[ 7/2 → 4/1 | note:C3 ]",
]
`;

exports[`runs examples > example "palindrome" example index 0 1`] = `
[
  "[ 0/1 → 1/4 | note:g ]",
  "[ 1/4 → 1/2 | note:e ]",
  "[ 1/2 → 3/4 | note:d ]",
  "[ 3/4 → 1/1 | note:c ]",
  "[ 1/1 → 5/4 | note:c ]",
  "[ 5/4 → 3/2 | note:d ]",
  "[ 3/2 → 7/4 | note:e ]",
  "[ 7/4 → 2/1 | note:g ]",
  "[ 2/1 → 9/4 | note:g ]",
  "[ 9/4 → 5/2 | note:e ]",
  "[ 5/2 → 11/4 | note:d ]",
  "[ 11/4 → 3/1 | note:c ]",
  "[ 3/1 → 13/4 | note:c ]",
  "[ 13/4 → 7/2 | note:d ]",
  "[ 7/2 → 15/4 | note:e ]",
  "[ 15/4 → 4/1 | note:g ]",
]
`;

exports[`runs examples > example "pan" example index 0 1`] = `
[
  "[ 0/1 → 1/4 | s:bd pan:0.5 ]",
  "[ 1/4 → 1/2 | s:hh pan:0.5 ]",
  "[ 1/2 → 3/4 | s:bd pan:0.5 ]",
  "[ 3/4 → 1/1 | s:hh pan:0.5 ]",
  "[ 1/1 → 5/4 | s:bd pan:1 ]",
  "[ 5/4 → 3/2 | s:hh pan:1 ]",
  "[ 3/2 → 7/4 | s:bd pan:1 ]",
  "[ 7/4 → 2/1 | s:hh pan:1 ]",
  "[ 2/1 → 9/4 | s:bd pan:0.5 ]",
  "[ 9/4 → 5/2 | s:hh pan:0.5 ]",
  "[ 5/2 → 11/4 | s:bd pan:0.5 ]",
  "[ 11/4 → 3/1 | s:hh pan:0.5 ]",
  "[ 3/1 → 13/4 | s:bd pan:0 ]",
  "[ 13/4 → 7/2 | s:hh pan:0 ]",
  "[ 7/2 → 15/4 | s:bd pan:0 ]",
  "[ 15/4 → 4/1 | s:hh pan:0 ]",
]
`;

exports[`runs examples > example "perlin" example index 0 1`] = `
[
  "[ 0/1 → 1/4 | s:hh cutoff:512.5097280354112 ]",
  "[ 0/1 → 1/2 | s:bd cutoff:580.6710979013587 ]",
  "[ 1/4 → 1/2 | s:hh cutoff:714.4728658238364 ]",
  "[ 1/2 → 3/4 | s:hh cutoff:1064.8403818270253 ]",
  "[ 1/2 → 1/1 | s:sd cutoff:1198.642149749503 ]",
  "[ 3/4 → 1/1 | s:hh cutoff:1266.8035196154506 ]",
  "[ 1/1 → 5/4 | s:hh cutoff:1289.9073678111108 ]",
  "[ 1/1 → 3/2 | s:bd cutoff:1347.6312240454718 ]",
  "[ 5/4 → 3/2 | s:hh cutoff:1460.943999751862 ]",
  "[ 3/2 → 7/4 | s:hh cutoff:1757.659927890245 ]",
  "[ 3/2 → 2/1 | s:sd cutoff:1870.9727035966353 ]",
  "[ 7/4 → 2/1 | s:hh cutoff:1928.6965598309962 ]",
  "[ 2/1 → 9/4 | s:hh cutoff:1921.4187992119491 ]",
  "[ 2/1 → 5/2 | s:bd cutoff:1824.0408328365447 ]",
  "[ 9/4 → 5/2 | s:hh cutoff:1632.8864578093203 ]",
  "[ 5/2 → 11/4 | s:hh cutoff:1132.3378881504027 ]",
  "[ 5/2 → 3/1 | s:sd cutoff:941.1835131231783 ]",
  "[ 11/4 → 3/1 | s:hh cutoff:843.8055467477739 ]",
  "[ 3/1 → 13/4 | s:hh cutoff:822.6507404420431 ]",
  "[ 3/1 → 7/2 | s:bd cutoff:804.763165235272 ]",
  "[ 13/4 → 7/2 | s:hh cutoff:769.6495929696425 ]",
  "[ 7/2 → 15/4 | s:hh cutoff:677.7027130163447 ]",
  "[ 7/2 → 4/1 | s:sd cutoff:642.5891407507152 ]",
  "[ 15/4 → 4/1 | s:hh cutoff:624.7015655439441 ]",
]
`;

exports[`runs examples > example "ply" example index 0 1`] = `
[
  "[ 0/1 → 1/4 | s:bd ]",
  "[ 1/2 → 3/4 | s:sd ]",
  "[ 3/4 → 1/1 | s:cp ]",
  "[ 1/1 → 9/8 | s:bd ]",
  "[ 9/8 → 5/4 | s:bd ]",
  "[ 3/2 → 13/8 | s:sd ]",
  "[ 13/8 → 7/4 | s:sd ]",
  "[ 7/4 → 15/8 | s:cp ]",
  "[ 15/8 → 2/1 | s:cp ]",
  "[ 2/1 → 25/12 | s:bd ]",
  "[ 25/12 → 13/6 | s:bd ]",
  "[ 13/6 → 9/4 | s:bd ]",
  "[ 5/2 → 31/12 | s:sd ]",
  "[ 31/12 → 8/3 | s:sd ]",
  "[ 8/3 → 11/4 | s:sd ]",
  "[ 11/4 → 17/6 | s:cp ]",
  "[ 17/6 → 35/12 | s:cp ]",
  "[ 35/12 → 3/1 | s:cp ]",
  "[ 3/1 → 13/4 | s:bd ]",
  "[ 7/2 → 15/4 | s:sd ]",
  "[ 15/4 → 4/1 | s:cp ]",
]
`;

exports[`runs examples > example "polymeter" example index 0 1`] = `
[
  "[ 0/1 → 1/3 | note:c ]",
  "[ 0/1 → 1/3 | note:c2 ]",
  "[ 1/3 → 2/3 | note:eb ]",
  "[ 1/3 → 2/3 | note:g2 ]",
  "[ 2/3 → 1/1 | note:g ]",
  "[ 2/3 → 1/1 | note:c2 ]",
  "[ 1/1 → 4/3 | note:c ]",
  "[ 1/1 → 4/3 | note:g2 ]",
  "[ 4/3 → 5/3 | note:eb ]",
  "[ 4/3 → 5/3 | note:c2 ]",
  "[ 5/3 → 2/1 | note:g ]",
  "[ 5/3 → 2/1 | note:g2 ]",
  "[ 2/1 → 7/3 | note:c ]",
  "[ 2/1 → 7/3 | note:c2 ]",
  "[ 7/3 → 8/3 | note:eb ]",
  "[ 7/3 → 8/3 | note:g2 ]",
  "[ 8/3 → 3/1 | note:g ]",
  "[ 8/3 → 3/1 | note:c2 ]",
  "[ 3/1 → 10/3 | note:c ]",
  "[ 3/1 → 10/3 | note:g2 ]",
  "[ 10/3 → 11/3 | note:eb ]",
  "[ 10/3 → 11/3 | note:c2 ]",
  "[ 11/3 → 4/1 | note:g ]",
  "[ 11/3 → 4/1 | note:g2 ]",
]
`;

exports[`runs examples > example "polymeterSteps" example index 0 1`] = `
[
  "[ 0/1 → 1/2 | note:c ]",
  "[ 0/1 → 1/1 | s:bd ]",
  "[ 1/2 → 1/1 | note:d ]",
  "[ 1/1 → 3/2 | note:e ]",
  "[ 1/1 → 2/1 | s:bd ]",
  "[ 3/2 → 2/1 | note:f ]",
  "[ 2/1 → 5/2 | note:g ]",
  "[ 2/1 → 3/1 | s:bd ]",
  "[ 5/2 → 3/1 | note:f ]",
  "[ 3/1 → 7/2 | note:e ]",
  "[ 3/1 → 4/1 | s:bd ]",
  "[ 7/2 → 4/1 | note:d ]",
]
`;

exports[`runs examples > example "press" example index 0 1`] = `
[
  "[ 0/1 → 1/2 | s:hh ]",
  "[ 1/4 → 1/2 | s:bd ]",
  "[ 1/2 → 1/1 | s:hh ]",
  "[ 3/4 → 1/1 | s:mt ]",
  "[ 1/1 → 3/2 | s:hh ]",
  "[ 5/4 → 3/2 | s:sd ]",
  "[ 3/2 → 2/1 | s:hh ]",
  "[ 7/4 → 2/1 | s:ht ]",
  "[ 2/1 → 5/2 | s:hh ]",
  "[ 2/1 → 5/2 | s:bd ]",
  "[ 5/2 → 3/1 | s:hh ]",
  "[ 5/2 → 3/1 | s:mt ]",
  "[ 3/1 → 7/2 | s:hh ]",
  "[ 3/1 → 7/2 | s:sd ]",
  "[ 7/2 → 4/1 | s:hh ]",
  "[ 7/2 → 4/1 | s:ht ]",
]
`;

exports[`runs examples > example "pressBy" example index 0 1`] = `
[
  "[ 0/1 → 1/2 | s:hh ]",
  "[ 0/1 → 1/2 | s:bd ]",
  "[ 1/2 → 1/1 | s:hh ]",
  "[ 1/2 → 1/1 | s:mt ]",
  "[ 1/1 → 3/2 | s:hh ]",
  "[ 1/1 → 3/2 | s:sd ]",
  "[ 3/2 → 2/1 | s:hh ]",
  "[ 3/2 → 2/1 | s:ht ]",
  "[ 2/1 → 5/2 | s:hh ]",
  "[ 9/4 → 5/2 | s:bd ]",
  "[ 5/2 → 3/1 | s:hh ]",
  "[ 11/4 → 3/1 | s:mt ]",
  "[ 3/1 → 7/2 | s:hh ]",
  "[ 13/4 → 7/2 | s:sd ]",
  "[ 7/2 → 4/1 | s:hh ]",
  "[ 15/4 → 4/1 | s:ht ]",
]
`;

exports[`runs examples > example "pure" example index 0 1`] = `
[
  "[ 0/1 → 1/1 | e4 ]",
  "[ 1/1 → 2/1 | e4 ]",
  "[ 2/1 → 3/1 | e4 ]",
  "[ 3/1 → 4/1 | e4 ]",
]
`;

exports[`runs examples > example "queryArc" example index 0 1`] = `[]`;

exports[`runs examples > example "rand" example index 0 1`] = `
[
  "[ 0/1 → 1/4 | s:hh cutoff:1527.8233550488949 ]",
  "[ 0/1 → 1/2 | s:bd cutoff:1054.6395378187299 ]",
  "[ 1/4 → 1/2 | s:hh cutoff:1102.0887736231089 ]",
  "[ 1/2 → 3/4 | s:hh cutoff:703.4538015723228 ]",
  "[ 1/2 → 1/1 | s:sd cutoff:793.7397202476859 ]",
  "[ 3/4 → 1/1 | s:hh cutoff:1096.4466212317348 ]",
  "[ 1/1 → 5/4 | s:hh cutoff:1508.7342718616128 ]",
  "[ 1/1 → 3/2 | s:bd cutoff:1593.0923046544194 ]",
  "[ 5/4 → 3/2 | s:hh cutoff:774.2056278511882 ]",
  "[ 3/2 → 7/4 | s:hh cutoff:1245.1320672407746 ]",
  "[ 3/2 → 2/1 | s:sd cutoff:807.1068441495299 ]",
  "[ 7/4 → 2/1 | s:hh cutoff:1391.8357687070966 ]",
  "[ 2/1 → 9/4 | s:hh cutoff:1855.0854409113526 ]",
  "[ 2/1 → 5/2 | s:bd cutoff:1018.2237671688199 ]",
  "[ 9/4 → 5/2 | s:hh cutoff:1754.75996080786 ]",
  "[ 5/2 → 11/4 | s:hh cutoff:740.2902264147997 ]",
  "[ 5/2 → 3/1 | s:sd cutoff:1449.8491557314992 ]",
  "[ 11/4 → 3/1 | s:hh cutoff:524.3812575936317 ]",
  "[ 3/1 → 13/4 | s:hh cutoff:1014.865817502141 ]",
  "[ 3/1 → 7/2 | s:bd cutoff:1988.5476073250175 ]",
  "[ 13/4 → 7/2 | s:hh cutoff:1113.0377016961575 ]",
  "[ 7/2 → 15/4 | s:hh cutoff:1908.7228681892157 ]",
  "[ 7/2 → 4/1 | s:sd cutoff:1718.2509833946824 ]",
  "[ 15/4 → 4/1 | s:hh cutoff:1604.2498080059886 ]",
]
`;

exports[`runs examples > example "range" example index 0 1`] = `
[
  "[ 0/1 → 1/4 | s:hh cutoff:1396.3177415120963 ]",
  "[ 0/1 → 1/2 | s:bd cutoff:1537.0125742738173 ]",
  "[ 1/4 → 1/2 | s:hh cutoff:1666.6776747647016 ]",
  "[ 1/2 → 3/4 | s:hh cutoff:1873.602209226909 ]",
  "[ 1/2 → 1/1 | s:sd cutoff:1942.909649383465 ]",
  "[ 3/4 → 1/1 | s:hh cutoff:1985.5889603024227 ]",
  "[ 1/1 → 5/4 | s:hh cutoff:1985.5889603024227 ]",
  "[ 1/1 → 3/2 | s:bd cutoff:1942.909649383465 ]",
  "[ 5/4 → 3/2 | s:hh cutoff:1873.602209226909 ]",
  "[ 3/2 → 7/4 | s:hh cutoff:1666.6776747647016 ]",
  "[ 3/2 → 2/1 | s:sd cutoff:1537.0125742738173 ]",
  "[ 7/4 → 2/1 | s:hh cutoff:1396.3177415120965 ]",
  "[ 2/1 → 9/4 | s:hh cutoff:1103.6822584879037 ]",
  "[ 2/1 → 5/2 | s:bd cutoff:962.9874257261828 ]",
  "[ 9/4 → 5/2 | s:hh cutoff:833.3223252352985 ]",
  "[ 5/2 → 11/4 | s:hh cutoff:626.3977907730911 ]",
  "[ 5/2 → 3/1 | s:sd cutoff:557.0903506165351 ]",
  "[ 11/4 → 3/1 | s:hh cutoff:514.4110396975773 ]",
  "[ 3/1 → 13/4 | s:hh cutoff:514.4110396975772 ]",
  "[ 3/1 → 7/2 | s:bd cutoff:557.090350616535 ]",
  "[ 13/4 → 7/2 | s:hh cutoff:626.397790773091 ]",
  "[ 7/2 → 15/4 | s:hh cutoff:833.3223252352984 ]",
  "[ 7/2 → 4/1 | s:sd cutoff:962.9874257261822 ]",
  "[ 15/4 → 4/1 | s:hh cutoff:1103.6822584879035 ]",
]
`;

exports[`runs examples > example "range2" example index 0 1`] = `
[
  "[ 0/1 → 1/4 | s:hh cutoff:1396.3177415120963 ]",
  "[ 0/1 → 1/2 | s:bd cutoff:1537.0125742738173 ]",
  "[ 1/4 → 1/2 | s:hh cutoff:1666.6776747647016 ]",
  "[ 1/2 → 3/4 | s:hh cutoff:1873.602209226909 ]",
  "[ 1/2 → 1/1 | s:sd cutoff:1942.909649383465 ]",
  "[ 3/4 → 1/1 | s:hh cutoff:1985.5889603024227 ]",
  "[ 1/1 → 5/4 | s:hh cutoff:1985.5889603024227 ]",
  "[ 1/1 → 3/2 | s:bd cutoff:1942.909649383465 ]",
  "[ 5/4 → 3/2 | s:hh cutoff:1873.602209226909 ]",
  "[ 3/2 → 7/4 | s:hh cutoff:1666.6776747647016 ]",
  "[ 3/2 → 2/1 | s:sd cutoff:1537.0125742738173 ]",
  "[ 7/4 → 2/1 | s:hh cutoff:1396.3177415120965 ]",
  "[ 2/1 → 9/4 | s:hh cutoff:1103.6822584879037 ]",
  "[ 2/1 → 5/2 | s:bd cutoff:962.9874257261828 ]",
  "[ 9/4 → 5/2 | s:hh cutoff:833.3223252352985 ]",
  "[ 5/2 → 11/4 | s:hh cutoff:626.3977907730911 ]",
  "[ 5/2 → 3/1 | s:sd cutoff:557.0903506165351 ]",
  "[ 11/4 → 3/1 | s:hh cutoff:514.4110396975773 ]",
  "[ 3/1 → 13/4 | s:hh cutoff:514.4110396975772 ]",
  "[ 3/1 → 7/2 | s:bd cutoff:557.090350616535 ]",
  "[ 13/4 → 7/2 | s:hh cutoff:626.397790773091 ]",
  "[ 7/2 → 15/4 | s:hh cutoff:833.3223252352984 ]",
  "[ 7/2 → 4/1 | s:sd cutoff:962.9874257261822 ]",
  "[ 15/4 → 4/1 | s:hh cutoff:1103.6822584879035 ]",
]
`;

exports[`runs examples > example "rangex" example index 0 1`] = `
[
  "[ 0/1 → 1/4 | s:hh cutoff:1144.7958299590086 ]",
  "[ 0/1 → 1/2 | s:bd cutoff:1303.7646214531312 ]",
  "[ 1/4 → 1/2 | s:hh cutoff:1469.7494449054268 ]",
  "[ 1/2 → 3/4 | s:hh cutoff:1779.4971377133336 ]",
  "[ 1/2 → 1/1 | s:sd cutoff:1897.2102033890155 ]",
  "[ 3/4 → 1/1 | s:hh cutoff:1973.5393435463043 ]",
  "[ 1/1 → 5/4 | s:hh cutoff:1973.5393435463043 ]",
  "[ 1/1 → 3/2 | s:bd cutoff:1897.2102033890155 ]",
  "[ 5/4 → 3/2 | s:hh cutoff:1779.4971377133336 ]",
  "[ 3/2 → 7/4 | s:hh cutoff:1469.7494449054268 ]",
  "[ 3/2 → 2/1 | s:sd cutoff:1303.7646214531312 ]",
  "[ 7/4 → 2/1 | s:hh cutoff:1144.7958299590086 ]",
  "[ 2/1 → 9/4 | s:hh cutoff:873.5182063301246 ]",
  "[ 2/1 → 5/2 | s:bd cutoff:767.0096147304824 ]",
  "[ 9/4 → 5/2 | s:hh cutoff:680.3880780266911 ]",
  "[ 5/2 → 11/4 | s:hh cutoff:561.9565094018676 ]",
  "[ 5/2 → 3/1 | s:sd cutoff:527.0897226958216 ]",
  "[ 11/4 → 3/1 | s:hh cutoff:506.70385835991164 ]",
  "[ 3/1 → 13/4 | s:hh cutoff:506.7038583599112 ]",
  "[ 3/1 → 7/2 | s:bd cutoff:527.0897226958216 ]",
  "[ 13/4 → 7/2 | s:hh cutoff:561.9565094018676 ]",
  "[ 7/2 → 15/4 | s:hh cutoff:680.3880780266911 ]",
  "[ 7/2 → 4/1 | s:sd cutoff:767.0096147304824 ]",
  "[ 15/4 → 4/1 | s:hh cutoff:873.5182063301246 ]",
]
`;

exports[`runs examples > example "rarely" example index 0 1`] = `
[
  "[ 0/1 → 1/8 | s:hh ]",
  "[ 1/8 → 1/4 | s:hh speed:0.5 ]",
  "[ 1/4 → 3/8 | s:hh ]",
  "[ 3/8 → 1/2 | s:hh ]",
  "[ 1/2 → 5/8 | s:hh speed:0.5 ]",
  "[ 5/8 → 3/4 | s:hh ]",
  "[ 3/4 → 7/8 | s:hh ]",
  "[ 7/8 → 1/1 | s:hh ]",
  "[ 1/1 → 9/8 | s:hh ]",
  "[ 9/8 → 5/4 | s:hh speed:0.5 ]",
  "[ 5/4 → 11/8 | s:hh speed:0.5 ]",
  "[ 11/8 → 3/2 | s:hh ]",
  "[ 3/2 → 13/8 | s:hh speed:0.5 ]",
  "[ 13/8 → 7/4 | s:hh ]",
  "[ 7/4 → 15/8 | s:hh ]",
  "[ 15/8 → 2/1 | s:hh ]",
  "[ 2/1 → 17/8 | s:hh ]",
  "[ 17/8 → 9/4 | s:hh speed:0.5 ]",
  "[ 9/4 → 19/8 | s:hh ]",
  "[ 19/8 → 5/2 | s:hh speed:0.5 ]",
  "[ 5/2 → 21/8 | s:hh ]",
  "[ 21/8 → 11/4 | s:hh ]",
  "[ 11/4 → 23/8 | s:hh ]",
  "[ 23/8 → 3/1 | s:hh ]",
  "[ 3/1 → 25/8 | s:hh speed:0.5 ]",
  "[ 25/8 → 13/4 | s:hh ]",
  "[ 13/4 → 27/8 | s:hh ]",
  "[ 27/8 → 7/2 | s:hh ]",
  "[ 7/2 → 29/8 | s:hh ]",
  "[ 29/8 → 15/4 | s:hh ]",
  "[ 15/4 → 31/8 | s:hh speed:0.5 ]",
  "[ 31/8 → 4/1 | s:hh ]",
]
`;

exports[`runs examples > example "ratio" example index 0 1`] = `
[
  "[ (0/1 → 1/1) ⇝ 2/1 | freq:110 s:piano ]",
  "[ (0/1 → 1/1) ⇝ 2/1 | freq:137.5 s:piano ]",
  "[ (0/1 → 1/1) ⇝ 2/1 | freq:165 s:piano ]",
  "[ 0/1 ⇜ (1/1 → 2/1) | freq:110 s:piano ]",
  "[ 0/1 ⇜ (1/1 → 2/1) | freq:137.5 s:piano ]",
  "[ 0/1 ⇜ (1/1 → 2/1) | freq:165 s:piano ]",
  "[ (2/1 → 3/1) ⇝ 4/1 | freq:110 s:piano ]",
  "[ (2/1 → 3/1) ⇝ 4/1 | freq:137.5 s:piano ]",
  "[ (2/1 → 3/1) ⇝ 4/1 | freq:165 s:piano ]",
  "[ 2/1 ⇜ (3/1 → 4/1) | freq:110 s:piano ]",
  "[ 2/1 ⇜ (3/1 → 4/1) | freq:137.5 s:piano ]",
  "[ 2/1 ⇜ (3/1 → 4/1) | freq:165 s:piano ]",
]
`;

exports[`runs examples > example "release" example index 0 1`] = `
[
  "[ 0/1 → 1/4 | note:c3 release:0 ]",
  "[ 1/4 → 1/2 | note:e3 release:0 ]",
  "[ 1/2 → 3/4 | note:g3 release:0 ]",
  "[ 3/4 → 1/1 | note:c4 release:0 ]",
  "[ 1/1 → 5/4 | note:c3 release:0 ]",
  "[ 5/4 → 3/2 | note:e3 release:0 ]",
  "[ 3/2 → 7/4 | note:g3 release:0 ]",
  "[ 7/4 → 2/1 | note:c4 release:0 ]",
  "[ 2/1 → 9/4 | note:c3 release:0.1 ]",
  "[ 9/4 → 5/2 | note:e3 release:0.1 ]",
  "[ 5/2 → 11/4 | note:g3 release:0.1 ]",
  "[ 11/4 → 3/1 | note:c4 release:0.1 ]",
  "[ 3/1 → 13/4 | note:c3 release:0.1 ]",
  "[ 13/4 → 7/2 | note:e3 release:0.1 ]",
  "[ 7/2 → 15/4 | note:g3 release:0.1 ]",
  "[ 15/4 → 4/1 | note:c4 release:0.1 ]",
]
`;

exports[`runs examples > example "reset" example index 0 1`] = `
[
  "[ 0/1 → 1/4 | s:hh ]",
  "[ 0/1 → 1/2 | s:bd ]",
  "[ 1/4 → 1/2 | s:hh ]",
  "[ 1/2 → 3/4 | s:hh ]",
  "[ 1/2 → 1/1 | s:sd ]",
  "[ 3/4 → 1/1 | s:hh ]",
  "[ 1/1 → 5/4 | s:hh ]",
  "[ 1/1 → 3/2 | s:lt ]",
  "[ 5/4 → 3/2 | s:hh ]",
  "[ 3/2 → 7/4 | s:hh ]",
  "[ 3/2 → 2/1 | s:sd ]",
  "[ 7/4 → 2/1 | s:hh ]",
  "[ 2/1 → 9/4 | s:hh ]",
  "[ 2/1 → 5/2 | s:bd ]",
  "[ 9/4 → 5/2 | s:hh ]",
  "[ 5/2 → 11/4 | s:hh ]",
  "[ 5/2 → 3/1 | s:sd ]",
  "[ 11/4 → 3/1 | s:hh ]",
  "[ 3/1 → 25/8 | s:lt ]",
  "[ 3/1 → 25/8 | s:hh ]",
  "[ 27/8 → 7/2 | s:lt ]",
  "[ 27/8 → 7/2 | s:hh ]",
  "[ 15/4 → 31/8 | s:lt ]",
  "[ 15/4 → 31/8 | s:hh ]",
]
`;

exports[`runs examples > example "restart" example index 0 1`] = `
[
  "[ 0/1 → 1/4 | s:hh ]",
  "[ 0/1 → 1/2 | s:bd ]",
  "[ 1/4 → 1/2 | s:hh ]",
  "[ 1/2 → 3/4 | s:hh ]",
  "[ 1/2 → 1/1 | s:sd ]",
  "[ 3/4 → 1/1 | s:hh ]",
  "[ 1/1 → 5/4 | s:hh ]",
  "[ 1/1 → 3/2 | s:lt ]",
  "[ 5/4 → 3/2 | s:hh ]",
  "[ 3/2 → 7/4 | s:hh ]",
  "[ 3/2 → 2/1 | s:sd ]",
  "[ 7/4 → 2/1 | s:hh ]",
  "[ 2/1 → 9/4 | s:hh ]",
  "[ 2/1 → 5/2 | s:bd ]",
  "[ 9/4 → 5/2 | s:hh ]",
  "[ 5/2 → 11/4 | s:hh ]",
  "[ 5/2 → 3/1 | s:sd ]",
  "[ 11/4 → 3/1 | s:hh ]",
  "[ 3/1 → 25/8 | s:bd ]",
  "[ 3/1 → 25/8 | s:hh ]",
  "[ 27/8 → 7/2 | s:bd ]",
  "[ 27/8 → 7/2 | s:hh ]",
  "[ 15/4 → 31/8 | s:bd ]",
  "[ 15/4 → 31/8 | s:hh ]",
]
`;

exports[`runs examples > example "rev" example index 0 1`] = `
[
  "[ 0/1 → 1/4 | note:g3 ]",
  "[ 1/4 → 1/2 | note:e3 ]",
  "[ 1/2 → 3/4 | note:d3 ]",
  "[ 3/4 → 1/1 | note:c3 ]",
  "[ 1/1 → 5/4 | note:g3 ]",
  "[ 5/4 → 3/2 | note:e3 ]",
  "[ 3/2 → 7/4 | note:d3 ]",
  "[ 7/4 → 2/1 | note:c3 ]",
  "[ 2/1 → 9/4 | note:g3 ]",
  "[ 9/4 → 5/2 | note:e3 ]",
  "[ 5/2 → 11/4 | note:d3 ]",
  "[ 11/4 → 3/1 | note:c3 ]",
  "[ 3/1 → 13/4 | note:g3 ]",
  "[ 13/4 → 7/2 | note:e3 ]",
  "[ 7/2 → 15/4 | note:d3 ]",
  "[ 15/4 → 4/1 | note:c3 ]",
]
`;

exports[`runs examples > example "ribbon" example index 0 1`] = `
[
  "[ 0/1 → 1/4 | note:C3 ]",
  "[ 1/4 → 1/2 | note:G3 ]",
  "[ 1/2 → 3/4 | note:Eb3 ]",
  "[ 3/4 → 1/1 | note:Bb3 ]",
  "[ 1/1 → 5/4 | note:C3 ]",
  "[ 5/4 → 3/2 | note:D3 ]",
  "[ 3/2 → 7/4 | note:G3 ]",
  "[ 7/4 → 2/1 | note:Eb3 ]",
  "[ 2/1 → 9/4 | note:C3 ]",
  "[ 9/4 → 5/2 | note:G3 ]",
  "[ 5/2 → 11/4 | note:Eb3 ]",
  "[ 11/4 → 3/1 | note:Bb3 ]",
  "[ 3/1 → 13/4 | note:C3 ]",
  "[ 13/4 → 7/2 | note:D3 ]",
  "[ 7/2 → 15/4 | note:G3 ]",
  "[ 15/4 → 4/1 | note:Eb3 ]",
]
`;

exports[`runs examples > example "room" example index 0 1`] = `
[
  "[ 0/1 → 1/2 | s:bd room:0 ]",
  "[ 1/2 → 1/1 | s:sd room:0 ]",
  "[ 1/1 → 3/2 | s:bd room:0.2 ]",
  "[ 3/2 → 2/1 | s:sd room:0.2 ]",
  "[ 2/1 → 5/2 | s:bd room:0.4 ]",
  "[ 5/2 → 3/1 | s:sd room:0.4 ]",
  "[ 3/1 → 7/2 | s:bd room:0.6 ]",
  "[ 7/2 → 4/1 | s:sd room:0.6 ]",
]
`;

exports[`runs examples > example "room" example index 1 1`] = `
[
  "[ 0/1 → 1/2 | s:bd room:0.9 size:1 ]",
  "[ 1/2 → 1/1 | s:sd room:0.9 size:1 ]",
  "[ 1/1 → 3/2 | s:bd room:0.9 size:4 ]",
  "[ 3/2 → 2/1 | s:sd room:0.9 size:4 ]",
  "[ 2/1 → 5/2 | s:bd room:0.9 size:1 ]",
  "[ 5/2 → 3/1 | s:sd room:0.9 size:1 ]",
  "[ 3/1 → 7/2 | s:bd room:0.9 size:4 ]",
  "[ 7/2 → 4/1 | s:sd room:0.9 size:4 ]",
]
`;

exports[`runs examples > example "roomsize" example index 0 1`] = `
[
  "[ 0/1 → 1/2 | s:bd room:0.8 size:0 ]",
  "[ 1/2 → 1/1 | s:sd room:0.8 size:0 ]",
  "[ 1/1 → 3/2 | s:bd room:0.8 size:1 ]",
  "[ 3/2 → 2/1 | s:sd room:0.8 size:1 ]",
  "[ 2/1 → 5/2 | s:bd room:0.8 size:2 ]",
  "[ 5/2 → 3/1 | s:sd room:0.8 size:2 ]",
  "[ 3/1 → 7/2 | s:bd room:0.8 size:4 ]",
  "[ 7/2 → 4/1 | s:sd room:0.8 size:4 ]",
]
`;

exports[`runs examples > example "rootNotes" example index 0 1`] = `
[
  "[ 0/1 → 1/1 | note:C2 ]",
  "[ 1/1 → 2/1 | note:A2 ]",
  "[ 2/1 → 3/1 | note:D2 ]",
  "[ 3/1 → 4/1 | note:G2 ]",
]
`;

exports[`runs examples > example "round" example index 0 1`] = `
[
  "[ 0/1 → 1/3 | note:D3 ]",
  "[ 1/3 → 2/3 | note:E3 ]",
  "[ 2/3 → 1/1 | note:F3 ]",
  "[ 1/1 → 4/3 | note:D3 ]",
  "[ 4/3 → 5/3 | note:E3 ]",
  "[ 5/3 → 2/1 | note:F3 ]",
  "[ 2/1 → 7/3 | note:D3 ]",
  "[ 7/3 → 8/3 | note:E3 ]",
  "[ 8/3 → 3/1 | note:F3 ]",
  "[ 3/1 → 10/3 | note:D3 ]",
  "[ 10/3 → 11/3 | note:E3 ]",
  "[ 11/3 → 4/1 | note:F3 ]",
]
`;

exports[`runs examples > example "run" example index 0 1`] = `
[
  "[ 0/1 → 1/4 | note:C4 ]",
  "[ 1/4 → 1/2 | note:D4 ]",
  "[ 1/2 → 3/4 | note:E4 ]",
  "[ 3/4 → 1/1 | note:F4 ]",
  "[ 1/1 → 5/4 | note:C4 ]",
  "[ 5/4 → 3/2 | note:D4 ]",
  "[ 3/2 → 7/4 | note:E4 ]",
  "[ 7/4 → 2/1 | note:F4 ]",
  "[ 2/1 → 9/4 | note:C4 ]",
  "[ 9/4 → 5/2 | note:D4 ]",
  "[ 5/2 → 11/4 | note:E4 ]",
  "[ 11/4 → 3/1 | note:F4 ]",
  "[ 3/1 → 13/4 | note:C4 ]",
  "[ 13/4 → 7/2 | note:D4 ]",
  "[ 7/2 → 15/4 | note:E4 ]",
  "[ 15/4 → 4/1 | note:F4 ]",
]
`;

exports[`runs examples > example "s" example index 0 1`] = `
[
  "[ 0/1 → 1/2 | s:bd ]",
  "[ 1/2 → 1/1 | s:hh ]",
  "[ 1/1 → 3/2 | s:bd ]",
  "[ 3/2 → 2/1 | s:hh ]",
  "[ 2/1 → 5/2 | s:bd ]",
  "[ 5/2 → 3/1 | s:hh ]",
  "[ 3/1 → 7/2 | s:bd ]",
  "[ 7/2 → 4/1 | s:hh ]",
]
`;

exports[`runs examples > example "s" example index 1 1`] = `
[
  "[ 0/1 → 1/4 | s:bd n:0 ]",
  "[ 1/4 → 1/2 | s:bd n:1 ]",
  "[ 1/2 → 3/4 | s:bd n:0 gain:0.3 ]",
  "[ 3/4 → 1/1 | s:bd n:1 gain:1.4 ]",
  "[ 1/1 → 5/4 | s:bd n:0 ]",
  "[ 5/4 → 3/2 | s:bd n:1 ]",
  "[ 3/2 → 7/4 | s:bd n:0 gain:0.3 ]",
  "[ 7/4 → 2/1 | s:bd n:1 gain:1.4 ]",
  "[ 2/1 → 9/4 | s:bd n:0 ]",
  "[ 9/4 → 5/2 | s:bd n:1 ]",
  "[ 5/2 → 11/4 | s:bd n:0 gain:0.3 ]",
  "[ 11/4 → 3/1 | s:bd n:1 gain:1.4 ]",
  "[ 3/1 → 13/4 | s:bd n:0 ]",
  "[ 13/4 → 7/2 | s:bd n:1 ]",
  "[ 7/2 → 15/4 | s:bd n:0 gain:0.3 ]",
  "[ 15/4 → 4/1 | s:bd n:1 gain:1.4 ]",
]
`;

exports[`runs examples > example "samples" example index 0 1`] = `
[
  "[ 0/1 → 1/4 | s:bd ]",
  "[ 1/4 → 1/2 | s:hh ]",
  "[ 1/2 → 3/4 | s:bd ]",
  "[ 1/2 → 1/1 | s:sd ]",
  "[ 3/4 → 1/1 | s:hh ]",
  "[ 1/1 → 5/4 | s:bd ]",
  "[ 5/4 → 3/2 | s:hh ]",
  "[ 3/2 → 7/4 | s:bd ]",
  "[ 3/2 → 2/1 | s:sd ]",
  "[ 7/4 → 2/1 | s:hh ]",
  "[ 2/1 → 9/4 | s:bd ]",
  "[ 9/4 → 5/2 | s:hh ]",
  "[ 5/2 → 11/4 | s:bd ]",
  "[ 5/2 → 3/1 | s:sd ]",
  "[ 11/4 → 3/1 | s:hh ]",
  "[ 3/1 → 13/4 | s:bd ]",
  "[ 13/4 → 7/2 | s:hh ]",
  "[ 7/2 → 15/4 | s:bd ]",
  "[ 7/2 → 4/1 | s:sd ]",
  "[ 15/4 → 4/1 | s:hh ]",
]
`;

exports[`runs examples > example "samples" example index 1 1`] = `
[
  "[ 0/1 → 1/4 | s:bd ]",
  "[ 1/4 → 1/2 | s:hh ]",
  "[ 1/2 → 3/4 | s:bd ]",
  "[ 1/2 → 1/1 | s:sd ]",
  "[ 3/4 → 1/1 | s:hh ]",
  "[ 1/1 → 5/4 | s:bd ]",
  "[ 5/4 → 3/2 | s:hh ]",
  "[ 3/2 → 7/4 | s:bd ]",
  "[ 3/2 → 2/1 | s:sd ]",
  "[ 7/4 → 2/1 | s:hh ]",
  "[ 2/1 → 9/4 | s:bd ]",
  "[ 9/4 → 5/2 | s:hh ]",
  "[ 5/2 → 11/4 | s:bd ]",
  "[ 5/2 → 3/1 | s:sd ]",
  "[ 11/4 → 3/1 | s:hh ]",
  "[ 3/1 → 13/4 | s:bd ]",
  "[ 13/4 → 7/2 | s:hh ]",
  "[ 7/2 → 15/4 | s:bd ]",
  "[ 7/2 → 4/1 | s:sd ]",
  "[ 15/4 → 4/1 | s:hh ]",
]
`;

exports[`runs examples > example "saw" example index 0 1`] = `
[
  "[ 0/1 → 1/4 | note:c3 clip:0.03125 ]",
  "[ 1/4 → 1/2 | note:eb3 clip:0.09375 ]",
  "[ 1/4 → 1/2 | note:g3 clip:0.09375 ]",
  "[ 1/2 → 3/4 | note:g2 clip:0.15625 ]",
  "[ 3/4 → 1/1 | note:g3 clip:0.21875 ]",
  "[ 3/4 → 1/1 | note:bb3 clip:0.21875 ]",
  "[ 1/1 → 5/4 | note:c3 clip:0.28125 ]",
  "[ 5/4 → 3/2 | note:eb3 clip:0.34375 ]",
  "[ 5/4 → 3/2 | note:g3 clip:0.34375 ]",
  "[ 3/2 → 7/4 | note:g2 clip:0.40625 ]",
  "[ 7/4 → 2/1 | note:g3 clip:0.46875 ]",
  "[ 7/4 → 2/1 | note:bb3 clip:0.46875 ]",
  "[ 2/1 → 9/4 | note:c3 clip:0.53125 ]",
  "[ 9/4 → 5/2 | note:eb3 clip:0.59375 ]",
  "[ 9/4 → 5/2 | note:g3 clip:0.59375 ]",
  "[ 5/2 → 11/4 | note:g2 clip:0.65625 ]",
  "[ 11/4 → 3/1 | note:g3 clip:0.71875 ]",
  "[ 11/4 → 3/1 | note:bb3 clip:0.71875 ]",
  "[ 3/1 → 13/4 | note:c3 clip:0.78125 ]",
  "[ 13/4 → 7/2 | note:eb3 clip:0.84375 ]",
  "[ 13/4 → 7/2 | note:g3 clip:0.84375 ]",
  "[ 7/2 → 15/4 | note:g2 clip:0.90625 ]",
  "[ 15/4 → 4/1 | note:g3 clip:0.96875 ]",
  "[ 15/4 → 4/1 | note:bb3 clip:0.96875 ]",
]
`;

exports[`runs examples > example "saw" example index 1 1`] = `
[
  "[ 0/1 → 1/2 | note:D3 ]",
  "[ 1/2 → 1/1 | note:E3 ]",
  "[ 1/1 → 3/2 | note:F3 ]",
  "[ 3/2 → 2/1 | note:G3 ]",
  "[ 2/1 → 5/2 | note:A3 ]",
  "[ 5/2 → 3/1 | note:B3 ]",
  "[ 3/1 → 7/2 | note:C4 ]",
  "[ 7/2 → 4/1 | note:D4 ]",
]
`;

exports[`runs examples > example "scale" example index 0 1`] = `
[
  "[ 0/1 → 1/6 | n:0 note:C3 ]",
  "[ 1/6 → 1/3 | n:2 note:E3 ]",
  "[ 1/3 → 1/2 | n:4 note:G3 ]",
  "[ 1/2 → 2/3 | n:6 note:B3 ]",
  "[ 2/3 → 5/6 | n:4 note:G3 ]",
  "[ 5/6 → 1/1 | n:2 note:E3 ]",
  "[ 1/1 → 7/6 | n:0 note:C3 ]",
  "[ 7/6 → 4/3 | n:2 note:E3 ]",
  "[ 4/3 → 3/2 | n:4 note:G3 ]",
  "[ 3/2 → 5/3 | n:6 note:B3 ]",
  "[ 5/3 → 11/6 | n:4 note:G3 ]",
  "[ 11/6 → 2/1 | n:2 note:E3 ]",
  "[ 2/1 → 13/6 | n:0 note:C3 ]",
  "[ 13/6 → 7/3 | n:2 note:E3 ]",
  "[ 7/3 → 5/2 | n:4 note:G3 ]",
  "[ 5/2 → 8/3 | n:6 note:B3 ]",
  "[ 8/3 → 17/6 | n:4 note:G3 ]",
  "[ 17/6 → 3/1 | n:2 note:E3 ]",
  "[ 3/1 → 19/6 | n:0 note:C3 ]",
  "[ 19/6 → 10/3 | n:2 note:E3 ]",
  "[ 10/3 → 7/2 | n:4 note:G3 ]",
  "[ 7/2 → 11/3 | n:6 note:B3 ]",
  "[ 11/3 → 23/6 | n:4 note:G3 ]",
  "[ 23/6 → 4/1 | n:2 note:E3 ]",
]
`;

exports[`runs examples > example "scale" example index 1 1`] = `
[
  "[ 0/1 → 1/4 | n:0 note:C3 s:piano ]",
  "[ 0/1 → 1/4 | n:7 note:C4 s:piano ]",
  "[ 1/4 → 1/2 | n:4 note:G3 s:piano ]",
  "[ 1/2 → 3/4 | n:2 note:E3 s:piano ]",
  "[ 1/2 → 3/4 | n:7 note:C4 s:piano ]",
  "[ 3/4 → 1/1 | n:4 note:G3 s:piano ]",
  "[ 1/1 → 5/4 | n:0 note:C3 s:piano ]",
  "[ 1/1 → 5/4 | n:7 note:C4 s:piano ]",
  "[ 5/4 → 3/2 | n:4 note:G3 s:piano ]",
  "[ 3/2 → 7/4 | n:2 note:E3 s:piano ]",
  "[ 3/2 → 7/4 | n:7 note:C4 s:piano ]",
  "[ 7/4 → 2/1 | n:4 note:G3 s:piano ]",
  "[ 2/1 → 9/4 | n:0 note:C3 s:piano ]",
  "[ 2/1 → 9/4 | n:7 note:C4 s:piano ]",
  "[ 9/4 → 5/2 | n:4 note:G3 s:piano ]",
  "[ 5/2 → 11/4 | n:2 note:Eb3 s:piano ]",
  "[ 5/2 → 11/4 | n:7 note:C4 s:piano ]",
  "[ 11/4 → 3/1 | n:4 note:G3 s:piano ]",
  "[ 3/1 → 13/4 | n:0 note:C3 s:piano ]",
  "[ 3/1 → 13/4 | n:7 note:C4 s:piano ]",
  "[ 13/4 → 7/2 | n:4 note:G3 s:piano ]",
  "[ 7/2 → 15/4 | n:2 note:Eb3 s:piano ]",
  "[ 7/2 → 15/4 | n:7 note:C4 s:piano ]",
  "[ 15/4 → 4/1 | n:4 note:G3 s:piano ]",
]
`;

exports[`runs examples > example "scale" example index 2 1`] = `
[
  "[ 0/1 → 1/8 | n:10 note:C5 s:folkharp ]",
  "[ 1/8 → 1/4 | n:2 note:F3 s:folkharp ]",
  "[ 1/4 → 3/8 | n:7 note:F4 s:folkharp ]",
  "[ 3/8 → 1/2 | n:4 note:A3 s:folkharp ]",
  "[ 1/2 → 5/8 | n:2 note:F3 s:folkharp ]",
  "[ 5/8 → 3/4 | n:5 note:C4 s:folkharp ]",
  "[ 3/4 → 7/8 | n:9 note:A4 s:folkharp ]",
  "[ 7/8 → 1/1 | n:8 note:G4 s:folkharp ]",
  "[ 1/1 → 9/8 | n:7 note:F4 s:folkharp ]",
  "[ 9/8 → 5/4 | n:1 note:D3 s:folkharp ]",
  "[ 5/4 → 11/8 | n:1 note:D3 s:folkharp ]",
  "[ 11/8 → 3/2 | n:6 note:D4 s:folkharp ]",
  "[ 3/2 → 13/8 | n:2 note:F3 s:folkharp ]",
  "[ 13/8 → 7/4 | n:4 note:A3 s:folkharp ]",
  "[ 7/4 → 15/8 | n:6 note:D4 s:folkharp ]",
  "[ 15/8 → 2/1 | n:10 note:C5 s:folkharp ]",
  "[ 2/1 → 17/8 | n:4 note:A3 s:folkharp ]",
  "[ 17/8 → 9/4 | n:0 note:C3 s:folkharp ]",
  "[ 9/4 → 19/8 | n:8 note:G4 s:folkharp ]",
  "[ 19/8 → 5/2 | n:2 note:F3 s:folkharp ]",
  "[ 5/2 → 21/8 | n:7 note:F4 s:folkharp ]",
  "[ 21/8 → 11/4 | n:6 note:D4 s:folkharp ]",
  "[ 11/4 → 23/8 | n:11 note:D5 s:folkharp ]",
  "[ 23/8 → 3/1 | n:3 note:G3 s:folkharp ]",
  "[ 3/1 → 25/8 | n:0 note:C3 s:folkharp ]",
  "[ 25/8 → 13/4 | n:11 note:D5 s:folkharp ]",
  "[ 13/4 → 27/8 | n:4 note:A3 s:folkharp ]",
  "[ 27/8 → 7/2 | n:9 note:A4 s:folkharp ]",
  "[ 7/2 → 29/8 | n:10 note:C5 s:folkharp ]",
  "[ 29/8 → 15/4 | n:12 note:F5 s:folkharp ]",
  "[ 15/4 → 31/8 | n:1 note:D3 s:folkharp ]",
  "[ 31/8 → 4/1 | n:4 note:A3 s:folkharp ]",
]
`;

exports[`runs examples > example "scaleTranspose" example index 0 1`] = `
[
  "[ 0/1 → 1/2 | note:C3 ]",
  "[ 1/2 → 1/1 | note:E4 ]",
  "[ 1/2 → 1/1 | note:G4 ]",
  "[ 1/2 → 1/1 | note:A4 ]",
  "[ 1/1 → 3/2 | note:B2 ]",
  "[ 3/2 → 2/1 | note:D4 ]",
  "[ 3/2 → 2/1 | note:F4 ]",
  "[ 3/2 → 2/1 | note:G#4 ]",
  "[ 2/1 → 5/2 | note:A2 ]",
  "[ 5/2 → 3/1 | note:C4 ]",
  "[ 5/2 → 3/1 | note:E4 ]",
  "[ 5/2 → 3/1 | note:G4 ]",
  "[ 3/1 → 7/2 | note:G#2 ]",
  "[ 7/2 → 4/1 | note:B3 ]",
  "[ 7/2 → 4/1 | note:D4 ]",
  "[ 7/2 → 4/1 | note:F4 ]",
]
`;

exports[`runs examples > example "segment" example index 0 1`] = `
[
  "[ 0/1 → 1/24 | note:40.25 ]",
  "[ 1/24 → 1/12 | note:40.75 ]",
  "[ 1/12 → 1/8 | note:41.25 ]",
  "[ 1/8 → 1/6 | note:41.75 ]",
  "[ 1/6 → 5/24 | note:42.25 ]",
  "[ 5/24 → 1/4 | note:42.75 ]",
  "[ 1/4 → 7/24 | note:43.25 ]",
  "[ 7/24 → 1/3 | note:43.75 ]",
  "[ 1/3 → 3/8 | note:44.25 ]",
  "[ 3/8 → 5/12 | note:44.75 ]",
  "[ 5/12 → 11/24 | note:45.25 ]",
  "[ 11/24 → 1/2 | note:45.75 ]",
  "[ 1/2 → 13/24 | note:46.25 ]",
  "[ 13/24 → 7/12 | note:46.75 ]",
  "[ 7/12 → 5/8 | note:47.25 ]",
  "[ 5/8 → 2/3 | note:47.75 ]",
  "[ 2/3 → 17/24 | note:48.25 ]",
  "[ 17/24 → 3/4 | note:48.75 ]",
  "[ 3/4 → 19/24 | note:49.25 ]",
  "[ 19/24 → 5/6 | note:49.75 ]",
  "[ 5/6 → 7/8 | note:50.25 ]",
  "[ 7/8 → 11/12 | note:50.75 ]",
  "[ 11/12 → 23/24 | note:51.25 ]",
  "[ 23/24 → 1/1 | note:51.75 ]",
  "[ 1/1 → 25/24 | note:40.25 ]",
  "[ 25/24 → 13/12 | note:40.75 ]",
  "[ 13/12 → 9/8 | note:41.25 ]",
  "[ 9/8 → 7/6 | note:41.75 ]",
  "[ 7/6 → 29/24 | note:42.25 ]",
  "[ 29/24 → 5/4 | note:42.75 ]",
  "[ 5/4 → 31/24 | note:43.25 ]",
  "[ 31/24 → 4/3 | note:43.75 ]",
  "[ 4/3 → 11/8 | note:44.25 ]",
  "[ 11/8 → 17/12 | note:44.75 ]",
  "[ 17/12 → 35/24 | note:45.25 ]",
  "[ 35/24 → 3/2 | note:45.75 ]",
  "[ 3/2 → 37/24 | note:46.25 ]",
  "[ 37/24 → 19/12 | note:46.75 ]",
  "[ 19/12 → 13/8 | note:47.25 ]",
  "[ 13/8 → 5/3 | note:47.75 ]",
  "[ 5/3 → 41/24 | note:48.25 ]",
  "[ 41/24 → 7/4 | note:48.75 ]",
  "[ 7/4 → 43/24 | note:49.25 ]",
  "[ 43/24 → 11/6 | note:49.75 ]",
  "[ 11/6 → 15/8 | note:50.25 ]",
  "[ 15/8 → 23/12 | note:50.75 ]",
  "[ 23/12 → 47/24 | note:51.25 ]",
  "[ 47/24 → 2/1 | note:51.75 ]",
  "[ 2/1 → 49/24 | note:40.25 ]",
  "[ 49/24 → 25/12 | note:40.75 ]",
  "[ 25/12 → 17/8 | note:41.25 ]",
  "[ 17/8 → 13/6 | note:41.75 ]",
  "[ 13/6 → 53/24 | note:42.25 ]",
  "[ 53/24 → 9/4 | note:42.75 ]",
  "[ 9/4 → 55/24 | note:43.25 ]",
  "[ 55/24 → 7/3 | note:43.75 ]",
  "[ 7/3 → 19/8 | note:44.25 ]",
  "[ 19/8 → 29/12 | note:44.75 ]",
  "[ 29/12 → 59/24 | note:45.25 ]",
  "[ 59/24 → 5/2 | note:45.75 ]",
  "[ 5/2 → 61/24 | note:46.25 ]",
  "[ 61/24 → 31/12 | note:46.75 ]",
  "[ 31/12 → 21/8 | note:47.25 ]",
  "[ 21/8 → 8/3 | note:47.75 ]",
  "[ 8/3 → 65/24 | note:48.25 ]",
  "[ 65/24 → 11/4 | note:48.75 ]",
  "[ 11/4 → 67/24 | note:49.25 ]",
  "[ 67/24 → 17/6 | note:49.75 ]",
  "[ 17/6 → 23/8 | note:50.25 ]",
  "[ 23/8 → 35/12 | note:50.75 ]",
  "[ 35/12 → 71/24 | note:51.25 ]",
  "[ 71/24 → 3/1 | note:51.75 ]",
  "[ 3/1 → 73/24 | note:40.25 ]",
  "[ 73/24 → 37/12 | note:40.75 ]",
  "[ 37/12 → 25/8 | note:41.25 ]",
  "[ 25/8 → 19/6 | note:41.75 ]",
  "[ 19/6 → 77/24 | note:42.25 ]",
  "[ 77/24 → 13/4 | note:42.75 ]",
  "[ 13/4 → 79/24 | note:43.25 ]",
  "[ 79/24 → 10/3 | note:43.75 ]",
  "[ 10/3 → 27/8 | note:44.25 ]",
  "[ 27/8 → 41/12 | note:44.75 ]",
  "[ 41/12 → 83/24 | note:45.25 ]",
  "[ 83/24 → 7/2 | note:45.75 ]",
  "[ 7/2 → 85/24 | note:46.25 ]",
  "[ 85/24 → 43/12 | note:46.75 ]",
  "[ 43/12 → 29/8 | note:47.25 ]",
  "[ 29/8 → 11/3 | note:47.75 ]",
  "[ 11/3 → 89/24 | note:48.25 ]",
  "[ 89/24 → 15/4 | note:48.75 ]",
  "[ 15/4 → 91/24 | note:49.25 ]",
  "[ 91/24 → 23/6 | note:49.75 ]",
  "[ 23/6 → 31/8 | note:50.25 ]",
  "[ 31/8 → 47/12 | note:50.75 ]",
  "[ 47/12 → 95/24 | note:51.25 ]",
  "[ 95/24 → 4/1 | note:51.75 ]",
]
`;

exports[`runs examples > example "seq" example index 0 1`] = `
[
  "[ 0/1 → 1/4 | s:hh ]",
  "[ 1/4 → 1/2 | s:hh ]",
  "[ 1/2 → 9/16 | note:c2 ]",
  "[ 11/16 → 3/4 | note:c2 ]",
  "[ 7/8 → 15/16 | note:c2 ]",
  "[ 1/1 → 5/4 | s:hh ]",
  "[ 5/4 → 3/2 | s:hh ]",
  "[ 3/2 → 25/16 | note:c2 ]",
  "[ 27/16 → 7/4 | note:c2 ]",
  "[ 15/8 → 31/16 | note:c2 ]",
  "[ 2/1 → 9/4 | s:hh ]",
  "[ 9/4 → 5/2 | s:hh ]",
  "[ 5/2 → 41/16 | note:c2 ]",
  "[ 43/16 → 11/4 | note:c2 ]",
  "[ 23/8 → 47/16 | note:c2 ]",
  "[ 3/1 → 13/4 | s:hh ]",
  "[ 13/4 → 7/2 | s:hh ]",
  "[ 7/2 → 57/16 | note:c2 ]",
  "[ 59/16 → 15/4 | note:c2 ]",
  "[ 31/8 → 63/16 | note:c2 ]",
]
`;

exports[`runs examples > example "seq" example index 0 2`] = `
[
  "[ 0/1 → 1/3 | note:e5 ]",
  "[ 1/3 → 2/3 | note:b4 ]",
  "[ 2/3 → 5/6 | note:d5 ]",
  "[ 5/6 → 1/1 | note:c5 ]",
  "[ 1/1 → 4/3 | note:e5 ]",
  "[ 4/3 → 5/3 | note:b4 ]",
  "[ 5/3 → 11/6 | note:d5 ]",
  "[ 11/6 → 2/1 | note:c5 ]",
  "[ 2/1 → 7/3 | note:e5 ]",
  "[ 7/3 → 8/3 | note:b4 ]",
  "[ 8/3 → 17/6 | note:d5 ]",
  "[ 17/6 → 3/1 | note:c5 ]",
  "[ 3/1 → 10/3 | note:e5 ]",
  "[ 10/3 → 11/3 | note:b4 ]",
  "[ 11/3 → 23/6 | note:d5 ]",
  "[ 23/6 → 4/1 | note:c5 ]",
]
`;

exports[`runs examples > example "shape" example index 0 1`] = `
[
  "[ 0/1 → 1/4 | s:hh shape:0 ]",
  "[ 0/1 → 1/2 | s:bd shape:0 ]",
  "[ 1/4 → 1/2 | s:hh shape:0 ]",
  "[ 1/2 → 3/4 | s:hh shape:0 ]",
  "[ 1/2 → 1/1 | s:sd shape:0 ]",
  "[ 3/4 → 1/1 | s:hh shape:0 ]",
  "[ 1/1 → 5/4 | s:hh shape:0.2 ]",
  "[ 1/1 → 3/2 | s:bd shape:0.2 ]",
  "[ 5/4 → 3/2 | s:hh shape:0.2 ]",
  "[ 3/2 → 7/4 | s:hh shape:0.2 ]",
  "[ 3/2 → 2/1 | s:sd shape:0.2 ]",
  "[ 7/4 → 2/1 | s:hh shape:0.2 ]",
  "[ 2/1 → 9/4 | s:hh shape:0.4 ]",
  "[ 2/1 → 5/2 | s:bd shape:0.4 ]",
  "[ 9/4 → 5/2 | s:hh shape:0.4 ]",
  "[ 5/2 → 11/4 | s:hh shape:0.4 ]",
  "[ 5/2 → 3/1 | s:sd shape:0.4 ]",
  "[ 11/4 → 3/1 | s:hh shape:0.4 ]",
  "[ 3/1 → 13/4 | s:hh shape:0.6 ]",
  "[ 3/1 → 7/2 | s:bd shape:0.6 ]",
  "[ 13/4 → 7/2 | s:hh shape:0.6 ]",
  "[ 7/2 → 15/4 | s:hh shape:0.6 ]",
  "[ 7/2 → 4/1 | s:sd shape:0.6 ]",
  "[ 15/4 → 4/1 | s:hh shape:0.6 ]",
]
`;

exports[`runs examples > example "silence" example index 0 1`] = `[]`;

exports[`runs examples > example "sine" example index 0 1`] = `
[
  "[ 0/1 → 1/8 | note:Eb4 ]",
  "[ 1/8 → 1/4 | note:Ab4 ]",
  "[ 1/4 → 3/8 | note:C5 ]",
  "[ 3/8 → 1/2 | note:D5 ]",
  "[ 1/2 → 5/8 | note:D5 ]",
  "[ 5/8 → 3/4 | note:C5 ]",
  "[ 3/4 → 7/8 | note:Ab4 ]",
  "[ 7/8 → 1/1 | note:Eb4 ]",
  "[ 1/1 → 9/8 | note:C4 ]",
  "[ 9/8 → 5/4 | note:G3 ]",
  "[ 5/4 → 11/8 | note:Eb3 ]",
  "[ 11/8 → 3/2 | note:D3 ]",
  "[ 3/2 → 13/8 | note:D3 ]",
  "[ 13/8 → 7/4 | note:Eb3 ]",
  "[ 7/4 → 15/8 | note:G3 ]",
  "[ 15/8 → 2/1 | note:C4 ]",
  "[ 2/1 → 17/8 | note:Eb4 ]",
  "[ 17/8 → 9/4 | note:Ab4 ]",
  "[ 9/4 → 19/8 | note:C5 ]",
  "[ 19/8 → 5/2 | note:D5 ]",
  "[ 5/2 → 21/8 | note:D5 ]",
  "[ 21/8 → 11/4 | note:C5 ]",
  "[ 11/4 → 23/8 | note:Ab4 ]",
  "[ 23/8 → 3/1 | note:Eb4 ]",
  "[ 3/1 → 25/8 | note:C4 ]",
  "[ 25/8 → 13/4 | note:G3 ]",
  "[ 13/4 → 27/8 | note:Eb3 ]",
  "[ 27/8 → 7/2 | note:D3 ]",
  "[ 7/2 → 29/8 | note:D3 ]",
  "[ 29/8 → 15/4 | note:Eb3 ]",
  "[ 15/4 → 31/8 | note:G3 ]",
  "[ 31/8 → 4/1 | note:C4 ]",
]
`;

exports[`runs examples > example "slice" example index 0 1`] = `
[
  "[ 0/1 → 3/16 | begin:0.875 end:1 _slices:8 s:breaks165 ]",
  "[ 3/16 → 3/8 | begin:0.75 end:0.875 _slices:8 s:breaks165 ]",
  "[ 3/8 → 9/16 | begin:0.625 end:0.75 _slices:8 s:breaks165 ]",
  "[ 9/16 → 21/32 | begin:0 end:0.125 _slices:8 s:breaks165 ]",
  "[ 21/32 → 3/4 | begin:0.5 end:0.625 _slices:8 s:breaks165 ]",
  "[ 3/4 → 15/16 | begin:0.375 end:0.5 _slices:8 s:breaks165 ]",
  "[ (15/16 → 1/1) ⇝ 9/8 | begin:0.25 end:0.375 _slices:8 s:breaks165 ]",
  "[ 15/16 ⇜ (1/1 → 9/8) | begin:0.25 end:0.375 _slices:8 s:breaks165 ]",
  "[ 9/8 → 21/16 | begin:0.125 end:0.25 _slices:8 s:breaks165 ]",
  "[ 21/16 → 3/2 | begin:0 end:0.125 _slices:8 s:breaks165 ]",
  "[ 3/2 → 27/16 | begin:0 end:0.125 _slices:8 s:breaks165 ]",
  "[ 27/16 → 15/8 | begin:0.125 end:0.25 _slices:8 s:breaks165 ]",
  "[ 15/8 → 63/32 | begin:0.25 end:0.375 _slices:8 s:breaks165 ]",
  "[ (63/32 → 2/1) ⇝ 33/16 | begin:0.25 end:0.375 _slices:8 s:breaks165 ]",
  "[ 63/32 ⇜ (2/1 → 33/16) | begin:0.25 end:0.375 _slices:8 s:breaks165 ]",
  "[ 33/16 → 9/4 | begin:0.375 end:0.5 _slices:8 s:breaks165 ]",
  "[ 9/4 → 75/32 | begin:0.5 end:0.625 _slices:8 s:breaks165 ]",
  "[ 75/32 → 39/16 | begin:0 end:0.125 _slices:8 s:breaks165 ]",
  "[ 39/16 → 21/8 | begin:0.625 end:0.75 _slices:8 s:breaks165 ]",
  "[ 21/8 → 45/16 | begin:0.75 end:0.875 _slices:8 s:breaks165 ]",
  "[ 45/16 → 3/1 | begin:0.875 end:1 _slices:8 s:breaks165 ]",
  "[ 3/1 → 51/16 | begin:0 end:0.125 _slices:8 s:breaks165 ]",
  "[ 51/16 → 27/8 | begin:0.125 end:0.25 _slices:8 s:breaks165 ]",
  "[ 27/8 → 57/16 | begin:0.25 end:0.375 _slices:8 s:breaks165 ]",
  "[ 57/16 → 15/4 | begin:0.375 end:0.5 _slices:8 s:breaks165 ]",
  "[ 15/4 → 123/32 | begin:0.5 end:0.625 _slices:8 s:breaks165 ]",
  "[ 123/32 → 63/16 | begin:0 end:0.125 _slices:8 s:breaks165 ]",
  "[ (63/16 → 4/1) ⇝ 33/8 | begin:0.625 end:0.75 _slices:8 s:breaks165 ]",
]
`;

exports[`runs examples > example "slice" example index 1 1`] = `
[
  "[ 0/1 → 1/4 | begin:0 end:0.25 _slices:[0 0.25 0.5 0.75] s:breaks125 speed:0.5 unit:c ]",
  "[ 1/4 → 1/2 | begin:0.25 end:0.5 _slices:[0 0.25 0.5 0.75] s:breaks125 speed:0.5 unit:c ]",
  "[ 1/2 → 3/4 | begin:0.25 end:0.5 _slices:[0 0.25 0.5 0.75] s:breaks125 speed:0.5 unit:c ]",
  "[ 3/4 → 1/1 | begin:0.5 end:0.75 _slices:[0 0.25 0.5 0.75] s:breaks125 speed:0.5 unit:c ]",
  "[ 1/1 → 5/4 | begin:0 end:0.25 _slices:[0 0.25 0.5 0.75] s:breaks125 speed:0.5 unit:c ]",
  "[ 5/4 → 3/2 | begin:0.25 end:0.5 _slices:[0 0.25 0.5 0.75] s:breaks125 speed:0.5 unit:c ]",
  "[ 3/2 → 7/4 | begin:0.25 end:0.5 _slices:[0 0.25 0.5 0.75] s:breaks125 speed:0.5 unit:c ]",
  "[ 7/4 → 2/1 | begin:0.75 _slices:[0 0.25 0.5 0.75] s:breaks125 speed:0.5 unit:c ]",
  "[ 2/1 → 9/4 | begin:0 end:0.25 _slices:[0 0.25 0.5 0.75] s:breaks125 speed:0.5 unit:c ]",
  "[ 9/4 → 5/2 | begin:0.25 end:0.5 _slices:[0 0.25 0.5 0.75] s:breaks125 speed:0.5 unit:c ]",
  "[ 5/2 → 11/4 | begin:0.25 end:0.5 _slices:[0 0.25 0.5 0.75] s:breaks125 speed:0.5 unit:c ]",
  "[ 11/4 → 3/1 | begin:0.5 end:0.75 _slices:[0 0.25 0.5 0.75] s:breaks125 speed:0.5 unit:c ]",
  "[ 3/1 → 13/4 | begin:0 end:0.25 _slices:[0 0.25 0.5 0.75] s:breaks125 speed:0.5 unit:c ]",
  "[ 13/4 → 7/2 | begin:0.25 end:0.5 _slices:[0 0.25 0.5 0.75] s:breaks125 speed:0.5 unit:c ]",
  "[ 7/2 → 15/4 | begin:0.25 end:0.5 _slices:[0 0.25 0.5 0.75] s:breaks125 speed:0.5 unit:c ]",
  "[ 15/4 → 4/1 | begin:0.75 _slices:[0 0.25 0.5 0.75] s:breaks125 speed:0.5 unit:c ]",
]
`;

exports[`runs examples > example "slow" example index 0 1`] = `
[
  "[ 0/1 → 1/1 | s:bd ]",
  "[ 1/1 → 2/1 | s:hh ]",
  "[ 2/1 → 3/1 | s:sd ]",
  "[ 3/1 → 4/1 | s:hh ]",
]
`;

exports[`runs examples > example "slowcat" example index 0 1`] = `
[
  "[ 0/1 → 1/1 | e5 ]",
  "[ 1/1 → 2/1 | b4 ]",
  "[ 2/1 → 5/2 | d5 ]",
  "[ 5/2 → 3/1 | c5 ]",
  "[ 3/1 → 4/1 | e5 ]",
]
`;

exports[`runs examples > example "someCycles" example index 0 1`] = `
[
  "[ 0/1 → 1/8 | s:hh speed:0.5 ]",
  "[ 3/8 → 1/2 | s:hh speed:0.5 ]",
  "[ 3/4 → 7/8 | s:hh speed:0.5 ]",
  "[ 1/1 → 9/8 | s:hh ]",
  "[ 11/8 → 3/2 | s:hh ]",
  "[ 7/4 → 15/8 | s:hh ]",
  "[ 2/1 → 17/8 | s:hh speed:0.5 ]",
  "[ 19/8 → 5/2 | s:hh speed:0.5 ]",
  "[ 11/4 → 23/8 | s:hh speed:0.5 ]",
  "[ 3/1 → 25/8 | s:hh speed:0.5 ]",
  "[ 27/8 → 7/2 | s:hh speed:0.5 ]",
  "[ 15/4 → 31/8 | s:hh speed:0.5 ]",
]
`;

exports[`runs examples > example "someCyclesBy" example index 0 1`] = `
[
  "[ 0/1 → 1/8 | s:hh speed:0.5 ]",
  "[ 3/8 → 1/2 | s:hh speed:0.5 ]",
  "[ 3/4 → 7/8 | s:hh speed:0.5 ]",
  "[ 1/1 → 9/8 | s:hh ]",
  "[ 11/8 → 3/2 | s:hh ]",
  "[ 7/4 → 15/8 | s:hh ]",
  "[ 2/1 → 17/8 | s:hh ]",
  "[ 19/8 → 5/2 | s:hh ]",
  "[ 11/4 → 23/8 | s:hh ]",
  "[ 3/1 → 25/8 | s:hh ]",
  "[ 27/8 → 7/2 | s:hh ]",
  "[ 15/4 → 31/8 | s:hh ]",
]
`;

exports[`runs examples > example "sometimes" example index 0 1`] = `
[
  "[ 0/1 → 1/4 | s:hh ]",
  "[ 1/4 → 1/2 | s:hh speed:0.5 ]",
  "[ 1/2 → 3/4 | s:hh speed:0.5 ]",
  "[ 3/4 → 1/1 | s:hh speed:0.5 ]",
  "[ 1/1 → 5/4 | s:hh ]",
  "[ 5/4 → 3/2 | s:hh speed:0.5 ]",
  "[ 3/2 → 7/4 | s:hh speed:0.5 ]",
  "[ 7/4 → 2/1 | s:hh ]",
  "[ 2/1 → 9/4 | s:hh ]",
  "[ 9/4 → 5/2 | s:hh ]",
  "[ 5/2 → 11/4 | s:hh speed:0.5 ]",
  "[ 11/4 → 3/1 | s:hh speed:0.5 ]",
  "[ 3/1 → 13/4 | s:hh speed:0.5 ]",
  "[ 13/4 → 7/2 | s:hh speed:0.5 ]",
  "[ 7/2 → 15/4 | s:hh ]",
  "[ 15/4 → 4/1 | s:hh ]",
]
`;

exports[`runs examples > example "sometimesBy" example index 0 1`] = `
[
  "[ 0/1 → 1/8 | s:hh ]",
  "[ 3/8 → 1/2 | s:hh speed:0.5 ]",
  "[ 3/4 → 7/8 | s:hh ]",
  "[ 1/1 → 9/8 | s:hh ]",
  "[ 11/8 → 3/2 | s:hh ]",
  "[ 7/4 → 15/8 | s:hh ]",
  "[ 2/1 → 17/8 | s:hh speed:0.5 ]",
  "[ 19/8 → 5/2 | s:hh speed:0.5 ]",
  "[ 11/4 → 23/8 | s:hh ]",
  "[ 3/1 → 25/8 | s:hh speed:0.5 ]",
  "[ 27/8 → 7/2 | s:hh ]",
  "[ 15/4 → 31/8 | s:hh speed:0.5 ]",
]
`;

exports[`runs examples > example "speed" example index 0 1`] = `
[
  "[ 0/1 → 1/1 | s:bd speed:1 ]",
  "[ 1/1 → 2/1 | s:bd speed:2 ]",
  "[ 2/1 → 3/1 | s:bd speed:4 ]",
  "[ 3/1 → 4/1 | s:bd speed:1 ]",
]
`;

exports[`runs examples > example "speed" example index 1 1`] = `
[
  "[ 0/1 → 1/3 | speed:1 s:piano clip:1 ]",
  "[ 1/3 → 1/2 | speed:1.5 s:piano clip:1 ]",
  "[ 1/2 → 2/3 | speed:1.5 s:piano clip:1 ]",
  "[ 2/3 → 5/6 | speed:2 s:piano clip:1 ]",
  "[ 5/6 → 1/1 | speed:1.1 s:piano clip:1 ]",
  "[ 1/1 → 4/3 | speed:1 s:piano clip:1 ]",
  "[ 4/3 → 3/2 | speed:1.5 s:piano clip:1 ]",
  "[ 3/2 → 5/3 | speed:1.5 s:piano clip:1 ]",
  "[ 5/3 → 11/6 | speed:2 s:piano clip:1 ]",
  "[ 11/6 → 2/1 | speed:1.1 s:piano clip:1 ]",
  "[ 2/1 → 7/3 | speed:1 s:piano clip:1 ]",
  "[ 7/3 → 5/2 | speed:1.5 s:piano clip:1 ]",
  "[ 5/2 → 8/3 | speed:1.5 s:piano clip:1 ]",
  "[ 8/3 → 17/6 | speed:2 s:piano clip:1 ]",
  "[ 17/6 → 3/1 | speed:1.1 s:piano clip:1 ]",
  "[ 3/1 → 10/3 | speed:1 s:piano clip:1 ]",
  "[ 10/3 → 7/2 | speed:1.5 s:piano clip:1 ]",
  "[ 7/2 → 11/3 | speed:1.5 s:piano clip:1 ]",
  "[ 11/3 → 23/6 | speed:2 s:piano clip:1 ]",
  "[ 23/6 → 4/1 | speed:1.1 s:piano clip:1 ]",
]
`;

exports[`runs examples > example "square" example index 0 1`] = `
[
  "[ 0/1 → 1/2 | note:C3 ]",
  "[ 1/2 → 1/1 | note:C4 ]",
  "[ 1/1 → 3/2 | note:C3 ]",
  "[ 3/2 → 2/1 | note:C4 ]",
  "[ 2/1 → 5/2 | note:C3 ]",
  "[ 5/2 → 3/1 | note:C4 ]",
  "[ 3/1 → 7/2 | note:C3 ]",
  "[ 7/2 → 4/1 | note:C4 ]",
]
`;

exports[`runs examples > example "squiz" example index 0 1`] = `
[
  "[ 0/1 → 1/4 | squiz:2 s:bd ]",
  "[ (1/4 → 1/2) ⇝ 3/4 | squiz:4 s:bd ]",
  "[ 1/2 → 3/4 | squiz:6 s:bd ]",
  "[ 3/4 → 7/8 | squiz:8 s:bd ]",
  "[ 7/8 → 1/1 | squiz:16 s:bd ]",
  "[ 1/1 → 5/4 | squiz:2 s:bd ]",
  "[ 1/1 ⇜ (5/4 → 3/2) | squiz:4 s:bd ]",
  "[ 3/2 → 7/4 | squiz:6 s:bd ]",
  "[ 7/4 → 15/8 | squiz:8 s:bd ]",
  "[ 15/8 → 2/1 | squiz:16 s:bd ]",
  "[ 2/1 → 9/4 | squiz:2 s:bd ]",
  "[ (9/4 → 5/2) ⇝ 11/4 | squiz:4 s:bd ]",
  "[ 5/2 → 11/4 | squiz:6 s:bd ]",
  "[ 11/4 → 23/8 | squiz:8 s:bd ]",
  "[ 23/8 → 3/1 | squiz:16 s:bd ]",
  "[ 3/1 → 13/4 | squiz:2 s:bd ]",
  "[ 3/1 ⇜ (13/4 → 7/2) | squiz:4 s:bd ]",
  "[ 7/2 → 15/4 | squiz:6 s:bd ]",
  "[ 15/4 → 31/8 | squiz:8 s:bd ]",
  "[ 31/8 → 4/1 | squiz:16 s:bd ]",
]
`;

exports[`runs examples > example "stack" example index 0 1`] = `
[
  "[ 0/1 → 1/8 | note:c2 ]",
  "[ 0/1 → 1/2 | s:hh ]",
  "[ 3/8 → 1/2 | note:c2 ]",
  "[ 1/2 → 1/1 | s:hh ]",
  "[ 3/4 → 7/8 | note:c2 ]",
  "[ 1/1 → 9/8 | note:c2 ]",
  "[ 1/1 → 3/2 | s:hh ]",
  "[ 11/8 → 3/2 | note:c2 ]",
  "[ 3/2 → 2/1 | s:hh ]",
  "[ 7/4 → 15/8 | note:c2 ]",
  "[ 2/1 → 17/8 | note:c2 ]",
  "[ 2/1 → 5/2 | s:hh ]",
  "[ 19/8 → 5/2 | note:c2 ]",
  "[ 5/2 → 3/1 | s:hh ]",
  "[ 11/4 → 23/8 | note:c2 ]",
  "[ 3/1 → 25/8 | note:c2 ]",
  "[ 3/1 → 7/2 | s:hh ]",
  "[ 27/8 → 7/2 | note:c2 ]",
  "[ 7/2 → 4/1 | s:hh ]",
  "[ 15/4 → 31/8 | note:c2 ]",
]
`;

exports[`runs examples > example "stack" example index 0 2`] = `
[
  "[ 0/1 → 1/2 | note:e4 ]",
  "[ 0/1 → 1/1 | note:g3 ]",
  "[ 0/1 → 1/1 | note:b3 ]",
  "[ 1/2 → 1/1 | note:d4 ]",
  "[ 1/1 → 3/2 | note:e4 ]",
  "[ 1/1 → 2/1 | note:g3 ]",
  "[ 1/1 → 2/1 | note:b3 ]",
  "[ 3/2 → 2/1 | note:d4 ]",
  "[ 2/1 → 5/2 | note:e4 ]",
  "[ 2/1 → 3/1 | note:g3 ]",
  "[ 2/1 → 3/1 | note:b3 ]",
  "[ 5/2 → 3/1 | note:d4 ]",
  "[ 3/1 → 7/2 | note:e4 ]",
  "[ 3/1 → 4/1 | note:g3 ]",
  "[ 3/1 → 4/1 | note:b3 ]",
  "[ 7/2 → 4/1 | note:d4 ]",
]
`;

exports[`runs examples > example "struct" example index 0 1`] = `
[
  "[ 0/1 → 1/4 | note:c3 ]",
  "[ 0/1 → 1/4 | note:eb3 ]",
  "[ 0/1 → 1/4 | note:g3 ]",
  "[ 1/2 → 3/4 | note:c3 ]",
  "[ 1/2 → 3/4 | note:eb3 ]",
  "[ 1/2 → 3/4 | note:g3 ]",
  "[ 5/4 → 3/2 | note:c3 ]",
  "[ 5/4 → 3/2 | note:eb3 ]",
  "[ 5/4 → 3/2 | note:g3 ]",
  "[ 7/4 → 2/1 | note:c3 ]",
  "[ 7/4 → 2/1 | note:eb3 ]",
  "[ 7/4 → 2/1 | note:g3 ]",
  "[ 11/4 → 3/1 | note:c3 ]",
  "[ 11/4 → 3/1 | note:eb3 ]",
  "[ 11/4 → 3/1 | note:g3 ]",
  "[ 13/4 → 7/2 | note:c3 ]",
  "[ 13/4 → 7/2 | note:eb3 ]",
  "[ 13/4 → 7/2 | note:g3 ]",
]
`;

exports[`runs examples > example "stut" example index 0 1`] = `
[
  "[ -1/3 ⇜ (0/1 → 1/6) | s:sd ]",
  "[ -1/6 ⇜ (0/1 → 1/3) | s:sd ]",
  "[ 0/1 → 1/2 | s:bd ]",
  "[ 1/6 → 2/3 | s:bd ]",
  "[ 1/3 → 5/6 | s:bd ]",
  "[ 1/2 → 1/1 | s:sd ]",
  "[ (2/3 → 1/1) ⇝ 7/6 | s:sd ]",
  "[ (5/6 → 1/1) ⇝ 4/3 | s:sd ]",
  "[ 2/3 ⇜ (1/1 → 7/6) | s:sd ]",
  "[ 5/6 ⇜ (1/1 → 4/3) | s:sd ]",
  "[ 1/1 → 3/2 | s:bd ]",
  "[ 7/6 → 5/3 | s:bd ]",
  "[ 4/3 → 11/6 | s:bd ]",
  "[ 3/2 → 2/1 | s:sd ]",
  "[ (5/3 → 2/1) ⇝ 13/6 | s:sd ]",
  "[ (11/6 → 2/1) ⇝ 7/3 | s:sd ]",
  "[ 5/3 ⇜ (2/1 → 13/6) | s:sd ]",
  "[ 11/6 ⇜ (2/1 → 7/3) | s:sd ]",
  "[ 2/1 → 5/2 | s:bd ]",
  "[ 13/6 → 8/3 | s:bd ]",
  "[ 7/3 → 17/6 | s:bd ]",
  "[ 5/2 → 3/1 | s:sd ]",
  "[ (8/3 → 3/1) ⇝ 19/6 | s:sd ]",
  "[ (17/6 → 3/1) ⇝ 10/3 | s:sd ]",
  "[ 8/3 ⇜ (3/1 → 19/6) | s:sd ]",
  "[ 17/6 ⇜ (3/1 → 10/3) | s:sd ]",
  "[ 3/1 → 7/2 | s:bd ]",
  "[ 19/6 → 11/3 | s:bd ]",
  "[ 10/3 → 23/6 | s:bd ]",
  "[ 7/2 → 4/1 | s:sd ]",
  "[ (11/3 → 4/1) ⇝ 25/6 | s:sd ]",
  "[ (23/6 → 4/1) ⇝ 13/3 | s:sd ]",
]
`;

exports[`runs examples > example "sub" example index 0 1`] = `
[
  "[ 0/1 → 1/3 | note:C4 ]",
  "[ 1/3 → 2/3 | note:Eb4 ]",
  "[ 2/3 → 1/1 | note:G4 ]",
  "[ 1/1 → 4/3 | note:Bb3 ]",
  "[ 4/3 → 5/3 | note:D4 ]",
  "[ 5/3 → 2/1 | note:F4 ]",
  "[ 2/1 → 7/3 | note:Ab3 ]",
  "[ 7/3 → 8/3 | note:C4 ]",
  "[ 8/3 → 3/1 | note:Eb4 ]",
  "[ 3/1 → 10/3 | note:G3 ]",
  "[ 10/3 → 11/3 | note:Bb3 ]",
  "[ 11/3 → 4/1 | note:D4 ]",
]
`;

exports[`runs examples > example "superimpose" example index 0 1`] = `
[
  "[ 0/1 → 1/4 | note:C3 ]",
  "[ 0/1 → 1/4 | note:Eb3 ]",
  "[ 1/4 → 1/2 | note:Eb3 ]",
  "[ 1/4 → 1/2 | note:G3 ]",
  "[ 1/2 → 3/4 | note:G3 ]",
  "[ 1/2 → 3/4 | note:Bb3 ]",
  "[ 3/4 → 1/1 | note:Bb3 ]",
  "[ 3/4 → 1/1 | note:D4 ]",
  "[ 5/4 → 3/2 | note:G3 ]",
  "[ 5/4 → 3/2 | note:Bb3 ]",
  "[ 7/4 → 2/1 | note:Eb3 ]",
  "[ 7/4 → 2/1 | note:G3 ]",
  "[ 2/1 → 9/4 | note:C3 ]",
  "[ 2/1 → 9/4 | note:Eb3 ]",
  "[ 9/4 → 5/2 | note:C3 ]",
  "[ 9/4 → 5/2 | note:Eb3 ]",
  "[ 5/2 → 11/4 | note:C3 ]",
  "[ 5/2 → 11/4 | note:Eb3 ]",
]
`;

exports[`runs examples > example "sustain" example index 0 1`] = `
[
  "[ 0/1 → 1/2 | note:c3 decay:0.2 sustain:0 ]",
  "[ 1/2 → 1/1 | note:e3 decay:0.2 sustain:0 ]",
  "[ 1/1 → 3/2 | note:c3 decay:0.2 sustain:0.1 ]",
  "[ 3/2 → 2/1 | note:e3 decay:0.2 sustain:0.1 ]",
  "[ 2/1 → 5/2 | note:c3 decay:0.2 sustain:0.4 ]",
  "[ 5/2 → 3/1 | note:e3 decay:0.2 sustain:0.4 ]",
  "[ 3/1 → 7/2 | note:c3 decay:0.2 sustain:0.6 ]",
  "[ 7/2 → 4/1 | note:e3 decay:0.2 sustain:0.6 ]",
]
`;

exports[`runs examples > example "timeCat" example index 0 1`] = `
[
  "[ 0/1 → 3/4 | note:e3 ]",
  "[ 3/4 → 1/1 | note:g3 ]",
  "[ 1/1 → 7/4 | note:e3 ]",
  "[ 7/4 → 2/1 | note:g3 ]",
  "[ 2/1 → 11/4 | note:e3 ]",
  "[ 11/4 → 3/1 | note:g3 ]",
  "[ 3/1 → 15/4 | note:e3 ]",
  "[ 15/4 → 4/1 | note:g3 ]",
]
`;

exports[`runs examples > example "transpose" example index 0 1`] = `
[
  "[ 0/1 → 1/4 | note:C2 ]",
  "[ 1/4 → 1/2 | note:C3 ]",
  "[ 1/2 → 3/4 | note:C2 ]",
  "[ 3/4 → 1/1 | note:C3 ]",
  "[ 1/1 → 5/4 | note:C2 ]",
  "[ 5/4 → 3/2 | note:C3 ]",
  "[ 3/2 → 7/4 | note:C2 ]",
  "[ 7/4 → 2/1 | note:C3 ]",
  "[ 2/1 → 9/4 | note:Bb1 ]",
  "[ 9/4 → 5/2 | note:Bb2 ]",
  "[ 5/2 → 11/4 | note:Bb1 ]",
  "[ 11/4 → 3/1 | note:Bb2 ]",
  "[ 3/1 → 13/4 | note:Bb1 ]",
  "[ 13/4 → 7/2 | note:Bb2 ]",
  "[ 7/2 → 15/4 | note:Bb1 ]",
  "[ 15/4 → 4/1 | note:Bb2 ]",
]
`;

exports[`runs examples > example "transpose" example index 1 1`] = `
[
  "[ 0/1 → 1/4 | note:C2 ]",
  "[ 1/4 → 1/2 | note:C3 ]",
  "[ 1/2 → 3/4 | note:C2 ]",
  "[ 3/4 → 1/1 | note:C3 ]",
  "[ 1/1 → 5/4 | note:C2 ]",
  "[ 5/4 → 3/2 | note:C3 ]",
  "[ 3/2 → 7/4 | note:C2 ]",
  "[ 7/4 → 2/1 | note:C3 ]",
  "[ 2/1 → 9/4 | note:Bb1 ]",
  "[ 9/4 → 5/2 | note:Bb2 ]",
  "[ 5/2 → 11/4 | note:Bb1 ]",
  "[ 11/4 → 3/1 | note:Bb2 ]",
  "[ 3/1 → 13/4 | note:Bb1 ]",
  "[ 13/4 → 7/2 | note:Bb2 ]",
  "[ 7/2 → 15/4 | note:Bb1 ]",
  "[ 15/4 → 4/1 | note:Bb2 ]",
]
`;

exports[`runs examples > example "tri" example index 0 1`] = `
[
  "[ 0/1 → 1/8 | note:C4 ]",
  "[ 1/8 → 1/4 | note:Ab3 ]",
  "[ 1/4 → 3/8 | note:F3 ]",
  "[ 3/8 → 1/2 | note:D3 ]",
  "[ 1/2 → 5/8 | note:D3 ]",
  "[ 5/8 → 3/4 | note:F3 ]",
  "[ 3/4 → 7/8 | note:Ab3 ]",
  "[ 7/8 → 1/1 | note:C4 ]",
  "[ 1/1 → 9/8 | note:C4 ]",
  "[ 9/8 → 5/4 | note:Ab3 ]",
  "[ 5/4 → 11/8 | note:F3 ]",
  "[ 11/8 → 3/2 | note:D3 ]",
  "[ 3/2 → 13/8 | note:D3 ]",
  "[ 13/8 → 7/4 | note:F3 ]",
  "[ 7/4 → 15/8 | note:Ab3 ]",
  "[ 15/8 → 2/1 | note:C4 ]",
  "[ 2/1 → 17/8 | note:C4 ]",
  "[ 17/8 → 9/4 | note:Ab3 ]",
  "[ 9/4 → 19/8 | note:F3 ]",
  "[ 19/8 → 5/2 | note:D3 ]",
  "[ 5/2 → 21/8 | note:D3 ]",
  "[ 21/8 → 11/4 | note:F3 ]",
  "[ 11/4 → 23/8 | note:Ab3 ]",
  "[ 23/8 → 3/1 | note:C4 ]",
  "[ 3/1 → 25/8 | note:C4 ]",
  "[ 25/8 → 13/4 | note:Ab3 ]",
  "[ 13/4 → 27/8 | note:F3 ]",
  "[ 27/8 → 7/2 | note:D3 ]",
  "[ 7/2 → 29/8 | note:D3 ]",
  "[ 29/8 → 15/4 | note:F3 ]",
  "[ 15/4 → 31/8 | note:Ab3 ]",
  "[ 31/8 → 4/1 | note:C4 ]",
]
`;

exports[`runs examples > example "undegradeBy" example index 0 1`] = `
[
  "[ 1/8 → 1/4 | s:hh ]",
  "[ 1/4 → 3/8 | s:hh ]",
  "[ 3/8 → 1/2 | s:hh ]",
  "[ 1/2 → 5/8 | s:hh ]",
  "[ 5/8 → 3/4 | s:hh ]",
  "[ 3/4 → 7/8 | s:hh ]",
  "[ 7/8 → 1/1 | s:hh ]",
  "[ 1/1 → 9/8 | s:hh ]",
  "[ 9/8 → 5/4 | s:hh ]",
  "[ 5/4 → 11/8 | s:hh ]",
  "[ 11/8 → 3/2 | s:hh ]",
  "[ 3/2 → 13/8 | s:hh ]",
  "[ 13/8 → 7/4 | s:hh ]",
  "[ 7/4 → 15/8 | s:hh ]",
  "[ 2/1 → 17/8 | s:hh ]",
  "[ 17/8 → 9/4 | s:hh ]",
  "[ 9/4 → 19/8 | s:hh ]",
  "[ 19/8 → 5/2 | s:hh ]",
  "[ 5/2 → 21/8 | s:hh ]",
  "[ 21/8 → 11/4 | s:hh ]",
  "[ 23/8 → 3/1 | s:hh ]",
  "[ 3/1 → 25/8 | s:hh ]",
  "[ 13/4 → 27/8 | s:hh ]",
  "[ 27/8 → 7/2 | s:hh ]",
  "[ 15/4 → 31/8 | s:hh ]",
  "[ 31/8 → 4/1 | s:hh ]",
]
`;

exports[`runs examples > example "unit" example index 0 1`] = `
[
  "[ 0/1 → 1/4 | speed:1 s:bd unit:c ]",
  "[ 1/4 → 1/2 | speed:2 s:bd unit:c ]",
  "[ 1/2 → 3/4 | speed:0.5 s:bd unit:c ]",
  "[ 3/4 → 1/1 | speed:3 s:bd unit:c ]",
  "[ 1/1 → 5/4 | speed:1 s:bd unit:c ]",
  "[ 5/4 → 3/2 | speed:2 s:bd unit:c ]",
  "[ 3/2 → 7/4 | speed:0.5 s:bd unit:c ]",
  "[ 7/4 → 2/1 | speed:3 s:bd unit:c ]",
  "[ 2/1 → 9/4 | speed:1 s:bd unit:c ]",
  "[ 9/4 → 5/2 | speed:2 s:bd unit:c ]",
  "[ 5/2 → 11/4 | speed:0.5 s:bd unit:c ]",
  "[ 11/4 → 3/1 | speed:3 s:bd unit:c ]",
  "[ 3/1 → 13/4 | speed:1 s:bd unit:c ]",
  "[ 13/4 → 7/2 | speed:2 s:bd unit:c ]",
  "[ 7/2 → 15/4 | speed:0.5 s:bd unit:c ]",
  "[ 15/4 → 4/1 | speed:3 s:bd unit:c ]",
]
`;

exports[`runs examples > example "velocity" example index 0 1`] = `
[
  "[ 0/1 → 1/8 | s:hh gain:0.4 ]",
  "[ 1/8 → 1/4 | s:hh gain:0.4 ]",
  "[ 1/4 → 3/8 | s:hh gain:1 ]",
  "[ 3/8 → 1/2 | s:hh gain:0.4 ]",
  "[ 1/2 → 5/8 | s:hh gain:0.4 ]",
  "[ 5/8 → 3/4 | s:hh gain:1 ]",
  "[ 3/4 → 7/8 | s:hh gain:0.4 ]",
  "[ 7/8 → 1/1 | s:hh gain:1 ]",
  "[ 1/1 → 9/8 | s:hh gain:0.4 ]",
  "[ 9/8 → 5/4 | s:hh gain:0.4 ]",
  "[ 5/4 → 11/8 | s:hh gain:1 ]",
  "[ 11/8 → 3/2 | s:hh gain:0.4 ]",
  "[ 3/2 → 13/8 | s:hh gain:0.4 ]",
  "[ 13/8 → 7/4 | s:hh gain:1 ]",
  "[ 7/4 → 15/8 | s:hh gain:0.4 ]",
  "[ 15/8 → 2/1 | s:hh gain:1 ]",
  "[ 2/1 → 17/8 | s:hh gain:0.4 ]",
  "[ 17/8 → 9/4 | s:hh gain:0.4 ]",
  "[ 9/4 → 19/8 | s:hh gain:1 ]",
  "[ 19/8 → 5/2 | s:hh gain:0.4 ]",
  "[ 5/2 → 21/8 | s:hh gain:0.4 ]",
  "[ 21/8 → 11/4 | s:hh gain:1 ]",
  "[ 11/4 → 23/8 | s:hh gain:0.4 ]",
  "[ 23/8 → 3/1 | s:hh gain:1 ]",
  "[ 3/1 → 25/8 | s:hh gain:0.4 ]",
  "[ 25/8 → 13/4 | s:hh gain:0.4 ]",
  "[ 13/4 → 27/8 | s:hh gain:1 ]",
  "[ 27/8 → 7/2 | s:hh gain:0.4 ]",
  "[ 7/2 → 29/8 | s:hh gain:0.4 ]",
  "[ 29/8 → 15/4 | s:hh gain:1 ]",
  "[ 15/4 → 31/8 | s:hh gain:0.4 ]",
  "[ 31/8 → 4/1 | s:hh gain:1 ]",
]
`;

exports[`runs examples > example "voicing" example index 0 1`] = `
[
  "[ 0/1 → 1/1 | note:E4 ]",
  "[ 0/1 → 1/1 | note:G4 ]",
  "[ 0/1 → 1/1 | note:C5 ]",
  "[ 1/1 → 2/1 | note:E4 ]",
  "[ 1/1 → 2/1 | note:A4 ]",
  "[ 1/1 → 2/1 | note:C5 ]",
  "[ 2/1 → 3/1 | note:F4 ]",
  "[ 2/1 → 3/1 | note:A4 ]",
  "[ 2/1 → 3/1 | note:C5 ]",
  "[ 3/1 → 4/1 | note:D4 ]",
  "[ 3/1 → 4/1 | note:G4 ]",
  "[ 3/1 → 4/1 | note:B4 ]",
]
`;

exports[`runs examples > example "voicing" example index 1 1`] = `
[
  "[ 0/1 → 1/8 | note:64 ]",
  "[ 1/8 → 1/4 | note:67 ]",
  "[ 1/4 → 3/8 | note:72 ]",
  "[ 3/8 → 1/2 | note:76 ]",
  "[ 1/2 → 5/8 | note:79 ]",
  "[ 5/8 → 3/4 | note:84 ]",
  "[ 3/4 → 7/8 | note:88 ]",
  "[ 7/8 → 1/1 | note:91 ]",
  "[ 1/1 → 9/8 | note:64 ]",
  "[ 9/8 → 5/4 | note:69 ]",
  "[ 5/4 → 11/8 | note:72 ]",
  "[ 11/8 → 3/2 | note:76 ]",
  "[ 3/2 → 13/8 | note:81 ]",
  "[ 13/8 → 7/4 | note:84 ]",
  "[ 7/4 → 15/8 | note:88 ]",
  "[ 15/8 → 2/1 | note:93 ]",
  "[ 2/1 → 17/8 | note:65 ]",
  "[ 17/8 → 9/4 | note:69 ]",
  "[ 9/4 → 19/8 | note:72 ]",
  "[ 19/8 → 5/2 | note:77 ]",
  "[ 5/2 → 21/8 | note:81 ]",
  "[ 21/8 → 11/4 | note:84 ]",
  "[ 11/4 → 23/8 | note:89 ]",
  "[ 23/8 → 3/1 | note:93 ]",
  "[ 3/1 → 25/8 | note:62 ]",
  "[ 25/8 → 13/4 | note:67 ]",
  "[ 13/4 → 27/8 | note:71 ]",
  "[ 27/8 → 7/2 | note:74 ]",
  "[ 7/2 → 29/8 | note:79 ]",
  "[ 29/8 → 15/4 | note:83 ]",
  "[ 15/4 → 31/8 | note:86 ]",
  "[ 31/8 → 4/1 | note:91 ]",
]
`;

exports[`runs examples > example "voicings" example index 0 1`] = `
[
  "[ 0/1 → 1/1 | note:B3 ]",
  "[ 0/1 → 1/1 | note:D4 ]",
  "[ 0/1 → 1/1 | note:E4 ]",
  "[ 0/1 → 1/1 | note:G4 ]",
  "[ 0/1 → 1/1 | note:C3 ]",
  "[ 1/1 → 2/1 | note:G3 ]",
  "[ 1/1 → 2/1 | note:B3 ]",
  "[ 1/1 → 2/1 | note:C#4 ]",
  "[ 1/1 → 2/1 | note:F#4 ]",
  "[ 1/1 → 2/1 | note:A2 ]",
  "[ 2/1 → 3/1 | note:F3 ]",
  "[ 2/1 → 3/1 | note:A3 ]",
  "[ 2/1 → 3/1 | note:C4 ]",
  "[ 2/1 → 3/1 | note:E4 ]",
  "[ 2/1 → 3/1 | note:D3 ]",
  "[ 3/1 → 4/1 | note:F3 ]",
  "[ 3/1 → 4/1 | note:A3 ]",
  "[ 3/1 → 4/1 | note:B3 ]",
  "[ 3/1 → 4/1 | note:E4 ]",
  "[ 3/1 → 4/1 | note:G2 ]",
]
`;

exports[`runs examples > example "vowel" example index 0 1`] = `
[
  "[ 0/1 → 1/2 | note:c2 s:sawtooth vowel:a ]",
  "[ 1/2 → 1/1 | note:eb2 s:sawtooth vowel:a ]",
  "[ 1/1 → 3/2 | note:c2 s:sawtooth vowel:e ]",
  "[ 3/2 → 2/1 | note:g2 s:sawtooth vowel:e ]",
  "[ 2/1 → 5/2 | note:c2 s:sawtooth vowel:i ]",
  "[ 5/2 → 3/1 | note:eb2 s:sawtooth vowel:i ]",
  "[ 3/1 → 7/2 | note:c2 s:sawtooth vowel:o ]",
  "[ 7/2 → 4/1 | note:g1 s:sawtooth vowel:o ]",
]
`;

exports[`runs examples > example "when" example index 0 1`] = `
[
  "[ 0/1 → 1/3 | note:c3 ]",
  "[ 1/3 → 2/3 | note:eb3 ]",
  "[ 2/3 → 1/1 | note:g3 ]",
  "[ 1/1 → 4/3 | note:c3 ]",
  "[ 4/3 → 5/3 | note:eb3 ]",
  "[ 5/3 → 2/1 | note:g3 ]",
  "[ 2/1 → 7/3 | note:43 ]",
  "[ 7/3 → 8/3 | note:46 ]",
  "[ 8/3 → 3/1 | note:50 ]",
  "[ 3/1 → 10/3 | note:43 ]",
  "[ 10/3 → 11/3 | note:46 ]",
  "[ 11/3 → 4/1 | note:50 ]",
]
`;

exports[`runs examples > example "withValue" example index 0 1`] = `
[
  "[ 0/1 → 1/3 | 10 ]",
  "[ 1/3 → 2/3 | 11 ]",
  "[ 2/3 → 1/1 | 12 ]",
  "[ 1/1 → 4/3 | 10 ]",
  "[ 4/3 → 5/3 | 11 ]",
  "[ 5/3 → 2/1 | 12 ]",
  "[ 2/1 → 7/3 | 10 ]",
  "[ 7/3 → 8/3 | 11 ]",
  "[ 8/3 → 3/1 | 12 ]",
  "[ 3/1 → 10/3 | 10 ]",
  "[ 10/3 → 11/3 | 11 ]",
  "[ 11/3 → 4/1 | 12 ]",
]
`;

exports[`runs examples > example "zoom" example index 0 1`] = `
[
  "[ 0/1 → 1/6 | s:hh ]",
  "[ 1/6 → 1/3 | s:hh ]",
  "[ 1/3 → 1/2 | s:hh ]",
  "[ 1/2 → 5/8 | s:sd ]",
  "[ 5/8 → 3/4 | s:bd ]",
  "[ 3/4 → 7/8 | s:sd ]",
  "[ 7/8 → 1/1 | s:bd ]",
  "[ 1/1 → 7/6 | s:hh ]",
  "[ 7/6 → 4/3 | s:hh ]",
  "[ 4/3 → 3/2 | s:hh ]",
  "[ 3/2 → 13/8 | s:sd ]",
  "[ 13/8 → 7/4 | s:bd ]",
  "[ 7/4 → 15/8 | s:sd ]",
  "[ 15/8 → 2/1 | s:bd ]",
  "[ 2/1 → 13/6 | s:hh ]",
  "[ 13/6 → 7/3 | s:hh ]",
  "[ 7/3 → 5/2 | s:hh ]",
  "[ 5/2 → 21/8 | s:sd ]",
  "[ 21/8 → 11/4 | s:bd ]",
  "[ 11/4 → 23/8 | s:sd ]",
  "[ 23/8 → 3/1 | s:bd ]",
  "[ 3/1 → 19/6 | s:hh ]",
  "[ 19/6 → 10/3 | s:hh ]",
  "[ 10/3 → 7/2 | s:hh ]",
  "[ 7/2 → 29/8 | s:sd ]",
  "[ 29/8 → 15/4 | s:bd ]",
  "[ 15/4 → 31/8 | s:sd ]",
  "[ 31/8 → 4/1 | s:bd ]",
]
`;<|MERGE_RESOLUTION|>--- conflicted
+++ resolved
@@ -2665,23 +2665,24 @@
 ]
 `;
 
-<<<<<<< HEAD
 exports[`runs examples > example "loopBegin" example index 0 1`] = `
 [
-  "[ 0/1 → 1/1 | s:numbers loopBegin:0 loop:1 ]",
-  "[ 1/1 → 2/1 | s:numbers loopBegin:0.25 loop:1 ]",
-  "[ 2/1 → 3/1 | s:numbers loopBegin:0.5 loop:1 ]",
-  "[ 3/1 → 4/1 | s:numbers loopBegin:0.75 loop:1 ]",
+  "[ 0/1 → 1/1 | s:numbers loop:1 begin:0 end:1 loopBegin:0 ]",
+  "[ 1/1 → 2/1 | s:numbers loop:1 begin:0 end:1 loopBegin:0.25 ]",
+  "[ 2/1 → 3/1 | s:numbers loop:1 begin:0 end:1 loopBegin:0.5 ]",
+  "[ 3/1 → 4/1 | s:numbers loop:1 begin:0 end:1 loopBegin:0.75 ]",
 ]
 `;
 
 exports[`runs examples > example "loopEnd" example index 0 1`] = `
 [
-  "[ 0/1 → 1/1 | s:numbers loopEnd:0 loop:1 ]",
-  "[ 1/1 → 2/1 | s:numbers loopEnd:0.25 loop:1 ]",
-  "[ 2/1 → 3/1 | s:numbers loopEnd:0.5 loop:1 ]",
-  "[ 3/1 → 4/1 | s:numbers loopEnd:0.75 loop:1 ]",
-=======
+  "[ 0/1 → 1/1 | s:numbers loop:1 begin:0 end:1 loopBegin:0 loopEnd:0.1 ]",
+  "[ 1/1 → 2/1 | s:numbers loop:1 begin:0 end:1 loopBegin:0.25 loopEnd:0.35 ]",
+  "[ 2/1 → 3/1 | s:numbers loop:1 begin:0 end:1 loopBegin:0.5 loopEnd:0.6 ]",
+  "[ 3/1 → 4/1 | s:numbers loop:1 begin:0 end:1 loopBegin:0.75 loopEnd:0.85 ]",
+]
+`;
+
 exports[`runs examples > example "lpattack" example index 0 1`] = `
 [
   "[ 0/1 → 1/1 | note:c2 s:sawtooth cutoff:500 lpattack:0.5 lpenv:4 ]",
@@ -2706,7 +2707,6 @@
   "[ 1/1 → 2/1 | note:e2 s:sawtooth cutoff:500 lpattack:0.5 lpenv:4 ]",
   "[ 2/1 → 3/1 | note:f2 s:sawtooth cutoff:500 lpattack:0.5 lpenv:4 ]",
   "[ 3/1 → 4/1 | note:g2 s:sawtooth cutoff:500 lpattack:0.5 lpenv:4 ]",
->>>>>>> 4fecad16
 ]
 `;
 

--- conflicted
+++ resolved
@@ -30,13 +30,8 @@
     mdx(options),
     tailwind(),
   ],
-<<<<<<< HEAD
-  site: `https://strudel.tidalcycles.org`,
+  site: `https://patterns.slab.org`,
   base: '/',
-=======
-  site: `https://patterns.slab.org`,
-  base: '',
->>>>>>> 3d48135b
 });
 
 /*

---
title: MIDI, OSC & MQTT
layout: ../../layouts/MainLayout.astro
---

import { MiniRepl } from '../../docs/MiniRepl';
import { JsDoc } from '../../docs/JsDoc';

# MIDI, OSC and MQTT

Normally, Strudel is used to pattern sound, using its own '[web audio](https://developer.mozilla.org/en-US/docs/Web/API/Web_Audio_API)'-based synthesiser called [SuperDough](https://github.com/tidalcycles/strudel/tree/main/packages/superdough).

It is also possible to pattern other things with Strudel, such as software and hardware synthesisers with MIDI, other software using Open Sound Control/OSC (including the [SuperDirt](https://github.com/musikinformatik/SuperDirt/) synthesiser commonly used with Strudel's sibling [TidalCycles](https://tidalcycles.org/)), or the MQTT 'internet of things' protocol.

# MIDI

Strudel supports MIDI without any additional software (thanks to [webmidi](https://npmjs.com/package/webmidi)), just by adding methods to your pattern:

## midi(outputName?)

Either connect a midi device or use the IAC Driver (Mac) or Midi Through Port (Linux) for internal midi messages.
If no outputName is given, it uses the first midi output it finds.

<MiniRepl client:idle tune={`chord("<C^7 A7 Dm7 G7>").voicing().midi()`} />

In the console, you will see a log of the available MIDI devices as soon as you run the code, e.g. `Midi connected! Using "Midi Through Port-0".`

## midichan(number)

Selects the MIDI channel to use. If not used, `.midi` will use channel 1 by default.

## midicmd(command)

`midicmd` sends MIDI system real-time messages to control timing and transport on MIDI devices.

It supports the following commands:

- `clock`/`midiClock` - Sends MIDI timing clock messages
- `start` - Sends MIDI start message
- `stop` - Sends MIDI stop message
- `continue` - Sends MIDI continue message

// You can control the clock with a pattern and ensure it starts in sync when the repl begins.
// Note: It might act unexpectedly if MIDI isn't set up initially.

<MiniRepl
  client:idle
  tune={`$:stack(
  midicmd("clock*48,<start stop>/2").midi('IAC Driver')
)`}
/>

## control, ccn && ccv

- `control` sends MIDI control change messages to your MIDI device.
- `ccn` sets the cc number. Depends on your synths midi mapping
- `ccv` sets the cc value. normalized from 0 to 1.

<MiniRepl client:idle tune={`note("c a f e").control([74, sine.slow(4)]).midi()`} />

<MiniRepl client:idle tune={`note("c a f e").ccn(74).ccv(sine.slow(4)).midi()`} />

In the above snippet, `ccn` is set to 74, which is the filter cutoff for many synths. `ccv` is controlled by a saw pattern.
Having everything in one pattern, the `ccv` pattern will be aligned to the note pattern, because the structure comes from the left by default.
But you can also control cc messages separately like this:

<MiniRepl
  client:idle
  tune={`$: note("c a f e").midi()
$: ccv(sine.segment(16).slow(4)).ccn(74).midi()`}
/>

<<<<<<< HEAD
## progNum (Program Change)

`progNum` sends MIDI program change messages to switch between different presets/patches on your MIDI device.
Program change values should be numbers between 0 and 127.

<MiniRepl client:idle tune={`// Switch between programs 0 and 1 every cycle
progNum("<0 1>").midi()

// Play notes while changing programs
note("c3 e3 g3").progNum("<0 1 2>").midi()`} />

Program change messages are useful for switching between different instrument sounds or presets during a performance.
The exact sound that each program number maps to depends on your MIDI device's configuration.

## sysex, sysexid && sysexdata (System Exclusive Message)

`sysex` sends MIDI System Exclusive (SysEx) messages to your MIDI device.
ysEx messages are device-specific commands that allow deeper control over synthesizer parameters.
The value should be an array of numbers between 0-255 representing the SysEx data bytes.

<MiniRepl
  client:idle
  tune={`// Send a simple SysEx message
let id = 0x43; //Yamaha
//let id = "0x00:0x20:0x32"; //Behringer ID can be an array of numbers
let data = "0x79:0x09:0x11:0x0A:0x00:0x00"; // Set NSX-39 voice to say "Aa"
$: note("c d e f e d c").sysex(id, data).midi();
$: note("c d e f e d c").sysexid(id).sysexdata(data).midi();`}
/>

The exact format of SysEx messages depends on your MIDI device's specification.
Consult your device's MIDI implementation guide for details on supported SysEx messages.

## midibend && miditouch

`midibend` sets MIDI pitch bend (-1 - 1)
`miditouch` sets MIDI key after touch (0-1)

<MiniRepl client:idle tune={`note("c d e f e d c").midibend(sine.slow(4).range(-0.4,0.4)).midi()`} />

<MiniRepl client:idle tune={`note("c d e f e d c").miditouch(sine.slow(4).range(0,1)).midi()`} />
=======
Instead of setting `ccn` and `ccv` directly, you can also create mappings with `midimaps`:

## midimaps

<JsDoc client:idle name="midimaps" h={0} />

## defaultmidimap

<JsDoc client:idle name="defaultmidimap" h={0} />
>>>>>>> cf8203a4

# OSC/SuperDirt/StrudelDirt

In TidalCycles, sound is usually generated using [SuperDirt](https://github.com/musikinformatik/SuperDirt/), which runs inside SuperCollider. Strudel also supports using SuperDirt, although it requires installing some additional software.

There is also [StrudelDirt](https://github.com/daslyfe/StrudelDirt) which is SuperDirt with some optimisations for working with Strudel. (A longer term aim is to merge these optimisations back into mainline SuperDirt)

## Prequisites

To get SuperDirt to work with Strudel, you need to

1. install SuperCollider + sc3 plugins, see [Tidal Docs](https://tidalcycles.org/docs/) (Install Tidal) for more info.
2. install SuperDirt, or the [StrudelDirt](https://github.com/daslyfe/StrudelDirt) fork which is optimised for use with Strudel
3. install [node.js](https://nodejs.org/en/)
4. download [Strudel Repo](https://github.com/tidalcycles/strudel/) (or git clone, if you have git installed)
5. run `pnpm i` in the strudel directory
6. run `pnpm run osc` to start the osc server, which forwards OSC messages from Strudel REPL to SuperCollider

Now you're all set!

## Usage

1. Start SuperCollider, either using SuperCollider IDE or by running `sclang` in a terminal
2. Open the [Strudel REPL](https://strudel.cc/#cygiYmQgc2QiKS5vc2MoKQ%3D%3D)

...or test it here:

<MiniRepl client:only="react" tune={`s("bd sd").osc()`} />

If you now hear sound, congratulations! If not, you can get help on the [#strudel channel in the TidalCycles discord](https://discord.com/invite/HGEdXmRkzT).

Note: if you have the 'Audio Engine Target' in settings set to 'OSC', you do not need to add .osc() to the end of your pattern.

### Pattern.osc

<JsDoc client:idle name="Pattern.osc" h={0} />

## SuperDirt Params

Please refer to [Tidal Docs](https://tidalcycles.org/) for more info.

<br />

But can we use Strudel [offline](/learn/pwa)?

# MQTT

MQTT is a lightweight network protocol, designed for 'internet of things' devices. For use with strudel, you will
need access to an MQTT server known as a 'broker' configured to accept secure 'websocket' connections. You could
run one yourself (e.g. by running [mosquitto](https://mosquitto.org/)), although getting an SSL certificate that
your web browser will trust might be a bit tricky for those without systems administration experience.
Alternatively, you can use [a public broker](https://www.hivemq.com/mqtt/public-mqtt-broker/).

Strudel does not yet support receiving messages over MQTT, only sending them.

## Usage

The following example shows how to send a pattern to an MQTT broker:

<MiniRepl
  client:only="react"
  tune={`"hello world"
    .mqtt(undefined, // username (undefined for open/public servers)
          undefined, // password
          '/strudel-pattern', // mqtt 'topic'
          'wss://mqtt.eclipseprojects.io:443/mqtt', // MQTT server address
          'mystrudel', // MQTT client id - randomly generated if not supplied
          0 // latency / delay before sending messages (0 = no delay)
         )`}

/>

Other software can then receive the messages. For example using the [mosquitto](https://mosquitto.org/) commandline client tools:

```

> mosquitto_sub -h mqtt.eclipseprojects.io -p 1883 -t "/strudel-pattern"
> hello
> world
> hello
> world
> ...

```

Control patterns will be encoded as JSON, for example:

<MiniRepl
  client:only="react"
  tune={`sound("sax(3,8)").speed("2 3")
  .mqtt(undefined, // username (undefined for open/public servers)
        undefined, // password
        '/strudel-pattern', // mqtt 'topic'
        'wss://mqtt.eclipseprojects.io:443/mqtt', // MQTT server address
        'mystrudel', // MQTT client id - randomly generated if not supplied
        0 // latency / delay before sending messages (0 = no delay)
       )`}
/>

Will send messages like the following:

```

{"s":"sax","speed":2}
{"s":"sax","speed":2}
{"s":"sax","speed":3}
{"s":"sax","speed":2}
...

```

Libraries for receiving MQTT are available for many programming languages.

```

```<|MERGE_RESOLUTION|>--- conflicted
+++ resolved
@@ -70,7 +70,16 @@
 $: ccv(sine.segment(16).slow(4)).ccn(74).midi()`}
 />
 
-<<<<<<< HEAD
+Instead of setting `ccn` and `ccv` directly, you can also create mappings with `midimaps`:
+
+## midimaps
+
+<JsDoc client:idle name="midimaps" h={0} />
+
+## defaultmidimap
+
+<JsDoc client:idle name="defaultmidimap" h={0} />
+
 ## progNum (Program Change)
 
 `progNum` sends MIDI program change messages to switch between different presets/patches on your MIDI device.
@@ -112,17 +121,7 @@
 <MiniRepl client:idle tune={`note("c d e f e d c").midibend(sine.slow(4).range(-0.4,0.4)).midi()`} />
 
 <MiniRepl client:idle tune={`note("c d e f e d c").miditouch(sine.slow(4).range(0,1)).midi()`} />
-=======
-Instead of setting `ccn` and `ccv` directly, you can also create mappings with `midimaps`:
-
-## midimaps
-
-<JsDoc client:idle name="midimaps" h={0} />
-
-## defaultmidimap
-
-<JsDoc client:idle name="defaultmidimap" h={0} />
->>>>>>> cf8203a4
+
 
 # OSC/SuperDirt/StrudelDirt
 

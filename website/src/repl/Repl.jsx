/*
Repl.jsx - <short description TODO>
Copyright (C) 2022 Strudel contributors - see <https://github.com/tidalcycles/strudel/blob/main/repl/src/App.js>
This program is free software: you can redistribute it and/or modify it under the terms of the GNU Affero General Public License as published by the Free Software Foundation, either version 3 of the License, or (at your option) any later version. This program is distributed in the hope that it will be useful, but WITHOUT ANY WARRANTY; without even the implied warranty of MERCHANTABILITY or FITNESS FOR A PARTICULAR PURPOSE.  See the GNU Affero General Public License for more details. You should have received a copy of the GNU Affero General Public License along with this program.  If not, see <https://www.gnu.org/licenses/>.
*/

import { code2hash, getDrawContext, logger, silence } from '@strudel.cycles/core';
import cx from '@src/cx.mjs';
import { transpiler } from '@strudel.cycles/transpiler';
import { getAudioContext, initAudioOnFirstClick, webaudioOutput } from '@strudel.cycles/webaudio';
import { StrudelMirror, defaultSettings } from '@strudel/codemirror';
import { createContext, useCallback, useEffect, useRef, useState } from 'react';
import {
  initUserCode,
  setActivePattern,
  setLatestCode,
  settingsMap,
  updateUserCode,
  useSettings,
} from '../settings.mjs';
import { Header } from './Header';
import Loader from './Loader';
<<<<<<< HEAD
import { settingPatterns } from '../settings.mjs';
import { isTauri } from '../tauri.mjs';
import { useWidgets } from '@strudel.cycles/react/src/hooks/useWidgets.mjs';
import { writeText } from '@tauri-apps/api/clipboard';
import { defaultAudioDeviceName, getAudioDevices, setAudioDevice } from './panel/AudioDeviceSelector';
import { registerSamplesFromDB, userSamplesDBConfig } from './idbutils.mjs';

const { latestCode } = settingsMap.get();

initAudioOnFirstClick();

// Create a single supabase client for interacting with your database
const supabase = createClient(
  'https://pidxdsxphlhzjnzmifth.supabase.co',
  'eyJhbGciOiJIUzI1NiIsInR5cCI6IkpXVCJ9.eyJpc3MiOiJzdXBhYmFzZSIsInJlZiI6InBpZHhkc3hwaGxoempuem1pZnRoIiwicm9sZSI6ImFub24iLCJpYXQiOjE2NTYyMzA1NTYsImV4cCI6MTk3MTgwNjU1Nn0.bqlw7802fsWRnqU5BLYtmXk_k-D1VFmbkHMywWc15NM',
);

let modules = [
  import('@strudel.cycles/core'),
  import('@strudel.cycles/tonal'),
  import('@strudel.cycles/mini'),
  import('@strudel.cycles/xen'),
  import('@strudel.cycles/webaudio'),
  import('@strudel/codemirror'),
  import('@strudel/hydra'),
  import('@strudel.cycles/serial'),
  import('@strudel.cycles/soundfonts'),
  import('@strudel.cycles/csound'),
];
if (isTauri()) {
  modules = modules.concat([
    import('@strudel/desktopbridge/loggerbridge.mjs'),
    import('@strudel/desktopbridge/midibridge.mjs'),
    import('@strudel/desktopbridge/oscbridge.mjs'),
  ]);
} else {
  modules = modules.concat([import('@strudel.cycles/midi'), import('@strudel.cycles/osc')]);
}
=======
import './Repl.css';
import { Panel } from './panel/Panel';
import { useStore } from '@nanostores/react';
import { prebake } from './prebake.mjs';
import { getRandomTune, initCode, loadModules, shareCode } from './util.mjs';
import PlayCircleIcon from '@heroicons/react/20/solid/PlayCircleIcon';
import './Repl.css';
>>>>>>> 4871abbd

const { code: randomTune, name } = getRandomTune();
export const ReplContext = createContext(null);

const { latestCode } = settingsMap.get();

let modulesLoading, presets, drawContext, clearCanvas, isIframe;
if (typeof window !== 'undefined') {
  initAudioOnFirstClick();
  modulesLoading = loadModules();
  presets = prebake();
  drawContext = getDrawContext();
  clearCanvas = () => drawContext.clearRect(0, 0, drawContext.canvas.height, drawContext.canvas.width);
  isIframe = window.location !== window.parent.location;
}

export function Repl({ embedded = false }) {
<<<<<<< HEAD
  const isEmbedded = embedded || window.location !== window.parent.location;
  const [view, setView] = useState(); // codemirror view
  const [lastShared, setLastShared] = useState();
  const [pending, setPending] = useState(true);
  const {
    theme,
    keybindings,
    fontSize,
    fontFamily,
    isLineNumbersDisplayed,
    isActiveLineHighlighted,
    isAutoCompletionEnabled,
    isTooltipEnabled,
    isLineWrappingEnabled,
    panelPosition,
    isZen,
    audio_device_selection,
    activePattern,
    audioDeviceName,
  } = useSettings();

  const paintOptions = useMemo(() => ({ fontFamily }), [fontFamily]);
  const { setWidgets } = useWidgets(view);
  const { code, setCode, scheduler, evaluate, activateCode, isDirty, activeCode, pattern, started, stop, error } =
    useStrudel({
      initialCode: '// LOADING...',
=======
  const isEmbedded = embedded || isIframe;
  const { panelPosition, isZen } = useSettings();

  const init = useCallback(() => {
    const drawTime = [-2, 2];
    const drawContext = getDrawContext();
    const onDraw = (haps, time, frame, painters) => {
      painters.length && drawContext.clearRect(0, 0, drawContext.canvas.width * 2, drawContext.canvas.height * 2);
      painters?.forEach((painter) => {
        // ctx time haps drawTime paintOptions
        painter(drawContext, time, haps, drawTime, { clear: false });
      });
    };
    const editor = new StrudelMirror({
>>>>>>> 4871abbd
      defaultOutput: webaudioOutput,
      getTime: () => getAudioContext().currentTime,
      transpiler,
      autodraw: false,
      root: containerRef.current,
      initialCode: '// LOADING',
      pattern: silence,
      drawTime,
      onDraw,
      prebake: async () => Promise.all([modulesLoading, presets]),
      onUpdateState: (state) => {
        setReplState({ ...state });
      },
      afterEval: ({ code }) => {
        updateUserCode(code);
        // setPending(false);
        setLatestCode(code);
        window.location.hash = '#' + code2hash(code);
      },
      bgFill: false,
    });
<<<<<<< HEAD

  //on first load...
  useEffect(() => {
    // init code
=======
    // init settings
>>>>>>> 4871abbd
    initCode().then((decoded) => {
      let msg;
      if (decoded) {
        editor.setCode(decoded);
        initUserCode(decoded);
        msg = `I have loaded the code from the URL.`;
      } else if (latestCode) {
        editor.setCode(latestCode);
        msg = `Your last session has been loaded!`;
      } else {
        editor.setCode(randomTune);
        msg = `A random code snippet named "${name}" has been loaded!`;
      }
      logger(`Welcome to Strudel! ${msg} Press play or hit ctrl+enter to run it!`, 'highlight');
      // setPending(false);
    });
<<<<<<< HEAD
    // Initialize user audio device if it has been saved to settings
    if (audioDeviceName !== defaultAudioDeviceName) {
      getAudioDevices().then((devices) => {
        const deviceID = devices.get(audioDeviceName);
        if (deviceID == null) {
          return;
        }
        setAudioDevice(deviceID);
      });
    }
=======

    editorRef.current = editor;
>>>>>>> 4871abbd
  }, []);

  const [replState, setReplState] = useState({});
  const { started, isDirty, error, activeCode, pending } = replState;
  const editorRef = useRef();
  const containerRef = useRef();

  // this can be simplified once SettingsTab has been refactored to change codemirrorSettings directly!
  // this will be the case when the main repl is being replaced
  const _settings = useStore(settingsMap, { keys: Object.keys(defaultSettings) });
  useEffect(() => {
    let editorSettings = {};
    Object.keys(defaultSettings).forEach((key) => {
      if (_settings.hasOwnProperty(key)) {
        editorSettings[key] = _settings[key];
      }
    });
    editorRef.current?.updateSettings(editorSettings);
  }, [_settings]);

  //
  // UI Actions
  //

  const handleTogglePlay = async () => editorRef.current?.toggle();
  const handleUpdate = async (newCode, reset = false) => {
    if (reset) {
      clearCanvas();
      resetLoadedSounds();
      editorRef.current.repl.setCps(1);
      await prebake(); // declare default samples
    }
    if (newCode || isDirty) {
      editorRef.current.setCode(newCode);
      editorRef.current.repl.evaluate(newCode);
    }
    logger('[repl] code updated!');
  };
  const handleShuffle = async () => {
    // window.postMessage('strudel-shuffle');
    const { code, name } = getRandomTune();
    logger(`[repl] ✨ loading random tune "${name}"`);
    setActivePattern(name);
    clearCanvas();
    resetLoadedSounds();
    editorRef.current.repl.setCps(1);
    await prebake(); // declare default samples
    editorRef.current.setCode(code);
    editorRef.current.repl.evaluate(code);
  };

  const handleShare = async () => shareCode(activeCode);
  const context = {
    embedded,
    started,
    pending,
    isDirty,
    activeCode,
    handleTogglePlay,
    handleUpdate,
    handleShuffle,
    handleShare,
  };

  return (
    <ReplContext.Provider value={context}>
      <div className={cx('h-full flex flex-col relative')}>
        <Loader active={pending} />
        <Header context={context} />
        {isEmbedded && !started && (
          <button
            onClick={() => handleTogglePlay()}
            className="text-white text-2xl fixed left-[50%] top-[50%] translate-x-[-50%] translate-y-[-50%] z-[1000] m-auto p-4 bg-black rounded-md flex items-center space-x-2"
          >
            <PlayCircleIcon className="w-6 h-6" />
            <span>play</span>
          </button>
        )}
        <div className="grow flex relative overflow-hidden">
          <section
            className={'text-gray-100 cursor-text pb-0 overflow-auto grow' + (isZen ? ' px-10' : '')}
            id="code"
            ref={(el) => {
              containerRef.current = el;
              if (!editorRef.current) {
                init();
              }
            }}
          ></section>
          {panelPosition === 'right' && !isEmbedded && <Panel context={context} />}
        </div>
        {error && (
          <div className="text-red-500 p-4 bg-lineHighlight animate-pulse">{error.message || 'Unknown Error :-/'}</div>
        )}
        {panelPosition === 'bottom' && !isEmbedded && <Panel context={context} />}
      </div>
    </ReplContext.Provider>
  );
}<|MERGE_RESOLUTION|>--- conflicted
+++ resolved
@@ -20,46 +20,6 @@
 } from '../settings.mjs';
 import { Header } from './Header';
 import Loader from './Loader';
-<<<<<<< HEAD
-import { settingPatterns } from '../settings.mjs';
-import { isTauri } from '../tauri.mjs';
-import { useWidgets } from '@strudel.cycles/react/src/hooks/useWidgets.mjs';
-import { writeText } from '@tauri-apps/api/clipboard';
-import { defaultAudioDeviceName, getAudioDevices, setAudioDevice } from './panel/AudioDeviceSelector';
-import { registerSamplesFromDB, userSamplesDBConfig } from './idbutils.mjs';
-
-const { latestCode } = settingsMap.get();
-
-initAudioOnFirstClick();
-
-// Create a single supabase client for interacting with your database
-const supabase = createClient(
-  'https://pidxdsxphlhzjnzmifth.supabase.co',
-  'eyJhbGciOiJIUzI1NiIsInR5cCI6IkpXVCJ9.eyJpc3MiOiJzdXBhYmFzZSIsInJlZiI6InBpZHhkc3hwaGxoempuem1pZnRoIiwicm9sZSI6ImFub24iLCJpYXQiOjE2NTYyMzA1NTYsImV4cCI6MTk3MTgwNjU1Nn0.bqlw7802fsWRnqU5BLYtmXk_k-D1VFmbkHMywWc15NM',
-);
-
-let modules = [
-  import('@strudel.cycles/core'),
-  import('@strudel.cycles/tonal'),
-  import('@strudel.cycles/mini'),
-  import('@strudel.cycles/xen'),
-  import('@strudel.cycles/webaudio'),
-  import('@strudel/codemirror'),
-  import('@strudel/hydra'),
-  import('@strudel.cycles/serial'),
-  import('@strudel.cycles/soundfonts'),
-  import('@strudel.cycles/csound'),
-];
-if (isTauri()) {
-  modules = modules.concat([
-    import('@strudel/desktopbridge/loggerbridge.mjs'),
-    import('@strudel/desktopbridge/midibridge.mjs'),
-    import('@strudel/desktopbridge/oscbridge.mjs'),
-  ]);
-} else {
-  modules = modules.concat([import('@strudel.cycles/midi'), import('@strudel.cycles/osc')]);
-}
-=======
 import './Repl.css';
 import { Panel } from './panel/Panel';
 import { useStore } from '@nanostores/react';
@@ -67,7 +27,6 @@
 import { getRandomTune, initCode, loadModules, shareCode } from './util.mjs';
 import PlayCircleIcon from '@heroicons/react/20/solid/PlayCircleIcon';
 import './Repl.css';
->>>>>>> 4871abbd
 
 const { code: randomTune, name } = getRandomTune();
 export const ReplContext = createContext(null);
@@ -85,34 +44,7 @@
 }
 
 export function Repl({ embedded = false }) {
-<<<<<<< HEAD
-  const isEmbedded = embedded || window.location !== window.parent.location;
-  const [view, setView] = useState(); // codemirror view
-  const [lastShared, setLastShared] = useState();
-  const [pending, setPending] = useState(true);
-  const {
-    theme,
-    keybindings,
-    fontSize,
-    fontFamily,
-    isLineNumbersDisplayed,
-    isActiveLineHighlighted,
-    isAutoCompletionEnabled,
-    isTooltipEnabled,
-    isLineWrappingEnabled,
-    panelPosition,
-    isZen,
-    audio_device_selection,
-    activePattern,
-    audioDeviceName,
-  } = useSettings();
-
-  const paintOptions = useMemo(() => ({ fontFamily }), [fontFamily]);
-  const { setWidgets } = useWidgets(view);
-  const { code, setCode, scheduler, evaluate, activateCode, isDirty, activeCode, pattern, started, stop, error } =
-    useStrudel({
-      initialCode: '// LOADING...',
-=======
+
   const isEmbedded = embedded || isIframe;
   const { panelPosition, isZen } = useSettings();
 
@@ -127,7 +59,7 @@
       });
     };
     const editor = new StrudelMirror({
->>>>>>> 4871abbd
+
       defaultOutput: webaudioOutput,
       getTime: () => getAudioContext().currentTime,
       transpiler,
@@ -149,14 +81,9 @@
       },
       bgFill: false,
     });
-<<<<<<< HEAD
-
-  //on first load...
-  useEffect(() => {
-    // init code
-=======
+
     // init settings
->>>>>>> 4871abbd
+
     initCode().then((decoded) => {
       let msg;
       if (decoded) {
@@ -173,21 +100,8 @@
       logger(`Welcome to Strudel! ${msg} Press play or hit ctrl+enter to run it!`, 'highlight');
       // setPending(false);
     });
-<<<<<<< HEAD
-    // Initialize user audio device if it has been saved to settings
-    if (audioDeviceName !== defaultAudioDeviceName) {
-      getAudioDevices().then((devices) => {
-        const deviceID = devices.get(audioDeviceName);
-        if (deviceID == null) {
-          return;
-        }
-        setAudioDevice(deviceID);
-      });
-    }
-=======
 
     editorRef.current = editor;
->>>>>>> 4871abbd
   }, []);
 
   const [replState, setReplState] = useState({});

--- conflicted
+++ resolved
@@ -114,18 +114,11 @@
 
 let reverbs = {};
 
-<<<<<<< HEAD
+
 function getReverb(orbit, duration = 2, fade, lp, dim, ir) {
   if (!reverbs[orbit]) {
     const ac = getAudioContext();
     const reverb = ac.createReverb(duration, fade, lp, dim, ir);
-=======
-function getReverb(orbit, duration = 2, fade, lp, dim) {
-  // If no reverb has been created for a given orbit, create one
-  if (!reverbs[orbit]) {
-    const ac = getAudioContext();
-    const reverb = ac.createReverb(duration, fade, lp, dim);
->>>>>>> 0b888ac5
     reverb.connect(getDestination());
     reverbs[orbit] = reverb;
   }
@@ -133,7 +126,6 @@
   if (
     reverbs[orbit].duration !== duration ||
     reverbs[orbit].fade !== fade ||
-<<<<<<< HEAD
     reverbs[orbit].ir !== lp ||
     reverbs[orbit].dim !== dim ||
     reverbs[orbit].ir !== ir
@@ -144,12 +136,6 @@
   if (reverbs[orbit].ir !== ir) {
     reverbs[orbit] = reverbs[orbit].setIR(duration, fade, lp, dim, ir);
     reverbs[orbit].ir = ir;
-=======
-    reverbs[orbit].lp !== lp ||
-    reverbs[orbit].dim !== dim
-  ) {
-    reverbs[orbit].generate(duration, fade, lp, dim);
->>>>>>> 0b888ac5
   }
 
   return reverbs[orbit];
@@ -254,11 +240,8 @@
     roomlp = 15000,
     roomdim = 1000,
     roomsize = 2,
-<<<<<<< HEAD
     ir,
     i = 0,
-=======
->>>>>>> 0b888ac5
     velocity = 1,
     analyze, // analyser wet
     fft = 8, // fftSize 0 - 10
@@ -409,11 +392,7 @@
   }
   let reverbSend;
   if (room > 0 && roomsize > 0) {
-<<<<<<< HEAD
     const reverbNode = getReverb(orbit, roomsize, roomfade, roomlp, roomdim, buffer);
-=======
-    const reverbNode = getReverb(orbit, roomsize, roomfade, roomlp, roomdim);
->>>>>>> 0b888ac5
     reverbSend = effectSend(post, reverbNode, room);
   }
 

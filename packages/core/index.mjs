--- conflicted
+++ resolved
@@ -15,12 +15,9 @@
 export * from './timespan.mjs';
 export * from './util.mjs';
 export * from './speak.mjs';
-<<<<<<< HEAD
 export * from './clockworker.mjs';
 export * from './scheduler.mjs';
-=======
 export { default as drawLine } from './drawLine.mjs';
->>>>>>> c3d6de24
 export { default as gist } from './gist.js';
 // below won't work with runtime.mjs (json import fails)
 /* import * as p from './package.json';
